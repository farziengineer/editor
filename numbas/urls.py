--- conflicted
+++ resolved
@@ -1,38 +1,3 @@
-<<<<<<< HEAD
-#Copyright 2012 Newcastle University
-#
-#   Licensed under the Apache License, Version 2.0 (the "License");
-#   you may not use this file except in compliance with the License.
-#   You may obtain a copy of the License at
-#
-#       http://www.apache.org/licenses/LICENSE-2.0
-#
-#   Unless required by applicable law or agreed to in writing, software
-#   distributed under the License is distributed on an "AS IS" BASIS,
-#   WITHOUT WARRANTIES OR CONDITIONS OF ANY KIND, either express or implied.
-#   See the License for the specific language governing permissions and
-#   limitations under the License.
-from django.conf.urls import patterns, include, url
-from django.conf.urls.static import static
-import settings
-import notifications.urls
-
-from django.contrib import admin,auth
-admin.autodiscover()
-
-
-urlpatterns = patterns('',
-    url(r'^admin/',include(admin.site.urls)),
-
-	url(r'^login/','django.contrib.auth.views.login',{'template_name':'auth/login.html'},name='login'),
-	url(r'^logout/','django.contrib.auth.views.logout',{'next_page':'/'},name='logout'),
-
-	url(r'^accounts/', include('accounts.urls')),
-    
-    url(r'', include('editor.urls')),
-	url(r'^notifications/', include(notifications.urls,namespace='notifications')),
-) + static(settings.MEDIA_URL, document_root=settings.MEDIA_ROOT)
-=======
 from django.conf.urls import patterns, include, url
 from django.conf.urls.static import static
 import settings
@@ -53,5 +18,4 @@
     url(r'', include('editor.urls')),
     url(r'^migrate/', include('migration.urls')),
 	url(r'^notifications/', include(notifications.urls,namespace='notifications')),
-) + static(settings.MEDIA_URL, document_root=settings.MEDIA_ROOT)
->>>>>>> 8a9e781c
+) + static(settings.MEDIA_URL, document_root=settings.MEDIA_ROOT)