--- conflicted
+++ resolved
@@ -1,161 +1,115 @@
-"""
-URLconf for registration and activation, using django-registration's
-default backend.
-
-If the default behavior of these views is acceptable to you, simply
-use a line like this in your root URLconf to set up the default URLs
-for registration::
-
-    (r'^accounts/accounts/', include('registration.backends.default.urls')),
-
-This will also automatically set up the views in
-``django.contrib.auth`` at sensible default locations.
-
-If you'd like to customize the behavior (e.g., by passing extra
-arguments to the various views) or split up the URLs, feel free to set
-up your own URL patterns for these views instead.
-
-"""
-
-
-from django.conf.urls import url
-from django.views.generic import TemplateView
-
-from django.contrib.auth.decorators import login_required
-from django.contrib.auth import views as auth_views
-
-from accounts.views import ActivationView, RegistrationView, UserUpdateView, ChangePasswordView, UserProfileView, AllExamsView, AllQuestionsView, UserSearchView
-import accounts.views
-
-from numbas import settings
-
-
-
-<<<<<<< HEAD
-urlpatterns = patterns('',
-        url(r'^users/search/$', UserSearchView.as_view(), name='user_search'),
-
-        url(r'^accounts/password/change/done/$',
-            auth_views.password_change_done,
-            name='auth_password_change_done'),
-        url(r'^accounts/password/reset/$',
-            auth_views.password_reset,
-            name='auth_password_reset'),
-        url(r'^accounts/password/reset/confirm/(?P<uidb64>[0-9A-Za-z]+)-(?P<token>.+)/$',
-            auth_views.password_reset_confirm,
-            name='auth_password_reset_confirm'),
-        url(r'^accounts/password/reset/complete/$',
-            auth_views.password_reset_complete,
-            name='password_reset_complete'),
-        url(r'^accounts/password/reset/done/$',
-            auth_views.password_reset_done,
-            name='password_reset_done'),
-        url(r'^accounts/profile/(?P<pk>\d+)/$',
-            UserProfileView.as_view(),
-            name='view_profile'),
-        url(r'^accounts/profile/(?P<pk>\d+)/items$',
-            accounts.views.UserEditorItemSearchView.as_view(),
-            name='profile_editoritem_search'),
-        url(r'^accounts/profile/(?P<pk>\d+)/projects$',
-            accounts.views.UserProjectsView.as_view(),
-            name='profile_projects'),
-        url(r'^accounts/profile/(?P<pk>\d+)/themes$',
-            accounts.views.UserThemesView.as_view(),
-            name='profile_themes'),
-        url(r'^accounts/profile/(?P<pk>\d+)/extensions$',
-            accounts.views.UserExtensionsView.as_view(),
-            name='profile_extensions'),
-        url(r'^accounts/profile/(?P<pk>\d+)/custom_part_types$',
-            accounts.views.UserCustomPartTypesView.as_view(),
-            name='profile_custom_part_types'),
-        url(r'^accounts/profile/edit$',
-            login_required(UserUpdateView.as_view()),
-            name='edit_profile'),
-        url(r'^accounts/profile/backup/all-exams$',
-            login_required(AllExamsView.as_view()),
-            name='all_exams_download'),
-        url(r'^accounts/profile/backup/all-questions$',
-            login_required(AllQuestionsView.as_view()),
-            name='all_questions_download'),
-        )
-=======
-urlpatterns = [
-    url(r'^users/search/$', UserSearchView.as_view(), name='user_search'),
-
-    url(r'^accounts/password/change/done/$',
-        auth_views.password_change_done,
-        name='auth_password_change_done'),
-    url(r'^accounts/password/reset/$',
-        auth_views.password_reset,
-        name='auth_password_reset'),
-    url(r'^accounts/password/reset/confirm/(?P<uidb64>[0-9A-Za-z]+)-(?P<token>.+)/$',
-        auth_views.password_reset_confirm,
-        name='auth_password_reset_confirm'),
-    url(r'^accounts/password/reset/complete/$',
-        auth_views.password_reset_complete,
-        name='password_reset_complete'),
-    url(r'^accounts/password/reset/done/$',
-        auth_views.password_reset_done,
-        name='password_reset_done'),
-    url(r'^accounts/profile/(?P<pk>\d+)/$',
-        UserProfileView.as_view(),
-        name='view_profile'),
-    url(r'^accounts/profile/(?P<pk>\d+)/items$',
-        accounts.views.UserEditorItemSearchView.as_view(),
-        name='profile_editoritem_search'),
-    url(r'^accounts/profile/(?P<pk>\d+)/projects$',
-        accounts.views.UserProjectsView.as_view(),
-        name='profile_projects'),
-    url(r'^accounts/profile/(?P<pk>\d+)/themes$',
-        accounts.views.UserThemesView.as_view(),
-        name='profile_themes'),
-    url(r'^accounts/profile/(?P<pk>\d+)/extensions$',
-        accounts.views.UserExtensionsView.as_view(),
-        name='profile_extensions'),
-    url(r'^accounts/profile/edit$',
-        login_required(UserUpdateView.as_view()),
-        name='edit_profile'),
-    url(r'^accounts/profile/backup/all-exams$',
-        login_required(AllExamsView.as_view()),
-        name='all_exams_download'),
-    url(r'^accounts/profile/backup/all-questions$',
-        login_required(AllQuestionsView.as_view()),
-        name='all_questions_download'),
-]
->>>>>>> 50daa527
-
-if settings.CAN_CHANGE_PASSWORD:
-    urlpatterns += [
-        url(r'^accounts/profile/change-password$',
-            login_required(ChangePasswordView.as_view()),
-            name='change_password'
-        ),
-    ]
-
-    if settings.ALLOW_REGISTRATION:
-        urlpatterns += [
-            url(r'^accounts/activate/complete/$',
-                TemplateView.as_view(template_name='registration/activation_complete.html'),
-                name='registration_activation_complete'),
-
-            # Activation keys get matched by \w+ instead of the more specific
-            # [a-fA-F0-9]{40} because a bad activation key should still get to the view;
-            # that way it can return a sensible "invalid key" message instead of a
-            # confusing 404.
-            url(r'^accounts/activate/(?P<activation_key>\w+)/$',
-                ActivationView.as_view(),
-                name='registration_activate'),
-            url(r'^accounts/register/$',
-                RegistrationView.as_view(),
-                {'backend': 'accounts.backend.Backend'},
-                name='registration_register'),
-            url(r'^accounts/register/complete/$',
-                TemplateView.as_view(template_name='registration/registration_complete.html'),
-                name='registration_complete'),
-            url(r'^accounts/register/closed/$',
-                TemplateView.as_view(template_name='registration/registration_closed.html'),
-                name='registration_disallowed'),
-            url(r'^accounts/register/after-first-login/$',
-                accounts.views.AfterFirstLoginView.as_view(),
-                name='after_first_login'),
-        ]
+"""
+URLconf for registration and activation, using django-registration's
+default backend.
+
+If the default behavior of these views is acceptable to you, simply
+use a line like this in your root URLconf to set up the default URLs
+for registration::
+
+    (r'^accounts/accounts/', include('registration.backends.default.urls')),
+
+This will also automatically set up the views in
+``django.contrib.auth`` at sensible default locations.
+
+If you'd like to customize the behavior (e.g., by passing extra
+arguments to the various views) or split up the URLs, feel free to set
+up your own URL patterns for these views instead.
+
+"""
+
+
+from django.conf.urls import url
+from django.views.generic import TemplateView
+
+from django.contrib.auth.decorators import login_required
+from django.contrib.auth import views as auth_views
+
+from accounts.views import ActivationView, RegistrationView, UserUpdateView, ChangePasswordView, UserProfileView, AllExamsView, AllQuestionsView, UserSearchView
+import accounts.views
+
+from numbas import settings
+
+
+
+urlpatterns = [
+    url(r'^users/search/$', UserSearchView.as_view(), name='user_search'),
+
+    url(r'^accounts/password/change/done/$',
+        auth_views.password_change_done,
+        name='auth_password_change_done'),
+    url(r'^accounts/password/reset/$',
+        auth_views.password_reset,
+        name='auth_password_reset'),
+    url(r'^accounts/password/reset/confirm/(?P<uidb64>[0-9A-Za-z]+)-(?P<token>.+)/$',
+        auth_views.password_reset_confirm,
+        name='auth_password_reset_confirm'),
+    url(r'^accounts/password/reset/complete/$',
+        auth_views.password_reset_complete,
+        name='password_reset_complete'),
+    url(r'^accounts/password/reset/done/$',
+        auth_views.password_reset_done,
+        name='password_reset_done'),
+    url(r'^accounts/profile/(?P<pk>\d+)/$',
+        UserProfileView.as_view(),
+        name='view_profile'),
+    url(r'^accounts/profile/(?P<pk>\d+)/items$',
+        accounts.views.UserEditorItemSearchView.as_view(),
+        name='profile_editoritem_search'),
+    url(r'^accounts/profile/(?P<pk>\d+)/projects$',
+        accounts.views.UserProjectsView.as_view(),
+        name='profile_projects'),
+    url(r'^accounts/profile/(?P<pk>\d+)/themes$',
+        accounts.views.UserThemesView.as_view(),
+        name='profile_themes'),
+    url(r'^accounts/profile/(?P<pk>\d+)/extensions$',
+        accounts.views.UserExtensionsView.as_view(),
+        name='profile_extensions'),
+    url(r'^accounts/profile/(?P<pk>\d+)/custom_part_types$',
+        accounts.views.UserCustomPartTypesView.as_view(),
+        name='profile_custom_part_types'),
+    url(r'^accounts/profile/edit$',
+        login_required(UserUpdateView.as_view()),
+        name='edit_profile'),
+    url(r'^accounts/profile/backup/all-exams$',
+        login_required(AllExamsView.as_view()),
+        name='all_exams_download'),
+    url(r'^accounts/profile/backup/all-questions$',
+        login_required(AllQuestionsView.as_view()),
+        name='all_questions_download'),
+]
+
+if settings.CAN_CHANGE_PASSWORD:
+    urlpatterns += [
+        url(r'^accounts/profile/change-password$',
+            login_required(ChangePasswordView.as_view()),
+            name='change_password'
+        ),
+    ]
+
+    if settings.ALLOW_REGISTRATION:
+        urlpatterns += [
+            url(r'^accounts/activate/complete/$',
+                TemplateView.as_view(template_name='registration/activation_complete.html'),
+                name='registration_activation_complete'),
+
+            # Activation keys get matched by \w+ instead of the more specific
+            # [a-fA-F0-9]{40} because a bad activation key should still get to the view;
+            # that way it can return a sensible "invalid key" message instead of a
+            # confusing 404.
+            url(r'^accounts/activate/(?P<activation_key>\w+)/$',
+                ActivationView.as_view(),
+                name='registration_activate'),
+            url(r'^accounts/register/$',
+                RegistrationView.as_view(),
+                {'backend': 'accounts.backend.Backend'},
+                name='registration_register'),
+            url(r'^accounts/register/complete/$',
+                TemplateView.as_view(template_name='registration/registration_complete.html'),
+                name='registration_complete'),
+            url(r'^accounts/register/closed/$',
+                TemplateView.as_view(template_name='registration/registration_closed.html'),
+                name='registration_disallowed'),
+            url(r'^accounts/register/after-first-login/$',
+                accounts.views.AfterFirstLoginView.as_view(),
+                name='after_first_login'),
+        ]