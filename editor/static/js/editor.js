/*
Copyright 2012 Newcastle University

   Licensed under the Apache License, Version 2.0 (the "License");
   you may not use this file except in compliance with the License.
   You may obtain a copy of the License at

	   http://www.apache.org/licenses/LICENSE-2.0

   Unless required by applicable law or agreed to in writing, software
   distributed under the License is distributed on an "AS IS" BASIS,
   WITHOUT WARRANTIES OR CONDITIONS OF ANY KIND, either express or implied.
   See the License for the specific language governing permissions and
   limitations under the License.
*/
var prettyData,tryLoad,makeContent,slugify;
if(!window.Editor)
	window.Editor = {};

//knockout-sortable | (c) 2012 Ryan Niemeyer | http://www.opensource.org/licenses/mit-license
(function(ko, $, undefined) {
var ITEMKEY = "ko_sortItem",
    LISTKEY = "ko_sortList",
    PARENTKEY = "ko_parentList";

//internal afterRender that adds meta-data to children
var addMetaDataAfterRender = function(elements, data) {
    ko.utils.arrayForEach(elements, function(element) {
        if (element.nodeType === 1) {
            ko.utils.domData.set(element, ITEMKEY, data);
            ko.utils.domData.set(element, PARENTKEY, ko.utils.domData.get(element.parentNode, LISTKEY));
        }
    });
};

//prepare the proper options for the template binding
var prepareTemplateOptions = function(valueAccessor) {
    var result = {},
        options = ko.utils.unwrapObservable(valueAccessor()),
        actualAfterRender;

    //build our options to pass to the template engine
    if (options.data) {
        result.foreach = options.data;
        result.name = options.template;
    } else {
        result.foreach = valueAccessor();
    }

    ko.utils.arrayForEach(["afterAdd", "afterRender", "beforeRemove", "includeDestroyed", "templateEngine", "templateOptions"], function (option) {
        result[option] = options[option] || ko.bindingHandlers.sortable[option];
    });

    //use an afterRender function to add meta-data
    if (result.afterRender) {
        //wrap the existing function, if it was passed
        actualAfterRender = result.afterRender;
        result.afterRender = function(element, data) {
            addMetaDataAfterRender.call(data, element, data);
            actualAfterRender.call(data, element, data);
        };
    } else {
        result.afterRender = addMetaDataAfterRender;
    }

    //return options to pass to the template binding
    return result;
};

//connect items with observableArrays
ko.bindingHandlers.sortable = {
    init: function(element, valueAccessor, allBindingsAccessor, data, context) {
        var $element = $(element),
            value = ko.utils.unwrapObservable(valueAccessor()) || {},
            templateOptions = prepareTemplateOptions(valueAccessor),
            sortable = {},
            startActual, updateActual;

        //remove leading/trailing text nodes from anonymous templates
        ko.utils.arrayForEach(element.childNodes, function(node) {
            if (node && node.nodeType === 3) {
                node.parentNode.removeChild(node);
            }
        });

        //build a new object that has the global options with overrides from the binding
        $.extend(true, sortable, ko.bindingHandlers.sortable);
        if (value.options && sortable.options) {
            ko.utils.extend(sortable.options, value.options);
            delete value.options;
        }
        ko.utils.extend(sortable, value);

        //if allowDrop is an observable or a function, then execute it in a computed observable
        if (sortable.connectClass && (ko.isObservable(sortable.allowDrop) || typeof sortable.allowDrop == "function")) {
            ko.computed({
               read: function() {
                   var value = ko.utils.unwrapObservable(sortable.allowDrop),
                       shouldAdd = typeof value == "function" ? value.call(this, templateOptions.foreach) : value;
                   ko.utils.toggleDomNodeCssClass(element, sortable.connectClass, shouldAdd);
               },
               disposeWhenNodeIsRemoved: element
            }, this);
        } else {
            ko.utils.toggleDomNodeCssClass(element, sortable.connectClass, sortable.allowDrop);
        }

        //wrap the template binding
        ko.bindingHandlers.template.init(element, function() { return templateOptions; }, allBindingsAccessor, data, context);

        //keep a reference to start/update functions that might have been passed in
        startActual = sortable.options.start;
        updateActual = sortable.options.update;

        //initialize sortable binding after template binding has rendered in update function
        setTimeout(function() {
            $element.sortable(ko.utils.extend(sortable.options, {
                start: function(event, ui) {
                    //make sure that fields have a chance to update model
                    ui.item.find("input:focus").change();
                    if (startActual) {
                        startActual.apply(this, arguments);
                    }
                },
                update: function(event, ui) {
                    var sourceParent, targetParent, targetIndex, arg,
                        el = ui.item[0],
                        item = ko.utils.domData.get(el, ITEMKEY);

                    if (item) {
                        //identify parents
                        sourceParent = ko.utils.domData.get(el, PARENTKEY);
                        targetParent = ko.utils.domData.get(el.parentNode, LISTKEY);
                        targetIndex = ko.utils.arrayIndexOf(ui.item.parent().children(), el);

                        if (sortable.beforeMove || sortable.afterMove) {
                            arg = {
                                item: item,
                                sourceParent: sourceParent,
                                sourceParentNode: el.parentNode,
                                sourceIndex: sourceParent.indexOf(item),
                                targetParent: targetParent,
                                targetIndex: targetIndex,
                                cancelDrop: false
                            };
                        }

                        if (sortable.beforeMove) {
                            sortable.beforeMove.call(this, arg, event, ui);
                            if (arg.cancelDrop) {
                                $(arg.sourceParent === arg.targetParent ? this : ui.sender).sortable('cancel');
                                return;
                            }
                        }

                        if (targetIndex >= 0) {
                            sourceParent.remove(item);
                            targetParent.splice(targetIndex, 0, item);
                        }

                        //rendering is handled by manipulating the observableArray; ignore dropped element
                        ko.utils.domData.set(el, ITEMKEY, null);
                        ui.item.remove();

                        //allow binding to accept a function to execute after moving the item
                        if (sortable.afterMove) {
                           sortable.afterMove.call(this, arg, event, ui);
                        }
                    }

                    if (updateActual) {
                        updateActual.apply(this, arguments);
                    }
                },
                connectWith: sortable.connectClass ? "." + sortable.connectClass : false
            }));

            //handle enabling/disabling sorting
            if (sortable.isEnabled !== undefined) {
                ko.computed({
                    read: function() {
                        $element.sortable(ko.utils.unwrapObservable(sortable.isEnabled) ? "enable" : "disable");
                    },
                    disposeWhenNodeIsRemoved: element
                });
            }
        }, 0);

        //handle disposal
        ko.utils.domNodeDisposal.addDisposeCallback(element, function() {
            $element.sortable("destroy");
        });

        return { 'controlsDescendantBindings': true };
    },
    update: function(element, valueAccessor, allBindingsAccessor, data, context) {
        var templateOptions = prepareTemplateOptions(valueAccessor);

        //attach meta-data
        ko.utils.domData.set(element, LISTKEY, templateOptions.foreach);

        //call template binding's update with correct options
        ko.bindingHandlers.template.update(element, function() { return templateOptions; }, allBindingsAccessor, data, context);
    },
    connectClass: 'ko_container',
    allowDrop: true,
    afterMove: null,
    beforeMove: null,
    options: {}
};
})(ko, jQuery);



$(document).ready(function() {

	function texJMEBit(expr) {
		var scope = new Numbas.jme.Scope(Numbas.jme.builtinScope,{rulesets: Numbas.jme.display.simplificationRules});
		try{
			var sbits = Numbas.util.splitbrackets(expr,'{','}');
			var expr = '';
			for(var j=0;j<sbits.length;j+=1)
			{
				expr += j%2 ? ' subvar('+sbits[j]+')' : sbits[j]; //subvar here instead of \\color because we're still in JME
			}
			expr = Numbas.jme.display.exprToLaTeX(expr,[],scope);
			return expr;
		} catch(e) {
			return '\\color{red}{\\textrm{'+e.message+'}}';
		}
	}
	MathJax.Hub.Register.StartupHook("TeX Jax Ready",function () {

		var TEX = MathJax.InputJax.TeX;

		TEX.Definitions.Add({macros: {
			'var': 'JMEvar', 
			'simplify': 'JMEsimplify'
		}});

		TEX.Parse.Augment({
			JMEvar: function(name) {
				var expr = this.GetArgument(name);
				expr = texJMEBit(expr);
				var tex = '\\class{jme-var}{\\left\\{'+expr+'\\right\\}}';
				var mml = TEX.Parse(tex,this.stack.env).mml();
				this.Push(mml);
			},

			JMEsimplify: function(name) {
				var rules = this.GetBrackets(name);
				var expr = this.GetArgument(name);
				expr = texJMEBit(expr);
				var tex = ' \\class{jme-simplify}{\\left\\{'+expr+'\\right\\}}'
				var mml = TEX.Parse(tex,this.stack.env).mml();
				this.Push(mml);
			}
		})
	});

	$.noty.defaultOptions.theme = 'noty_theme_twitter';

	slugify = function(s) {
		return s.trim().replace(/[^\w\s]/g,'').toLowerCase().replace(/\s/g,'-');
	};

	tryLoad = function(data,attr,obj,altname) {
		if(!data)
			return;

		if(attr instanceof Array)
		{
			if(!altname)
				altname=[];
			for(var i=0;i<attr.length;i++)
			{
				tryLoad(data,attr[i],obj,altname[i] || attr[i]);
			}
			return;
		}
		altname = altname || attr;

		function set(value) {
			if(altname in obj && typeof obj[altname]() == 'string')
				value+='';
			obj[altname](value);
		}

		if(attr in data)
			set(data[attr]);
		else if(attr.toLowerCase() in data)
			set(data[attr.toLowerCase()]);
	}

	Editor.parseExam = function(source) {
		var content = /\/\/(.*?)\n(.*)/.exec(source)[2]
		return JSON.parse(content);
	}

<<<<<<< HEAD
	Editor.Tab = function(id,title,visible) {
=======
	Editor.Tab = function(id,title) {
>>>>>>> 15cb2929
		this.id = id;
		this.title = title;
		this.visible = visible === undefined ? true : visible;
	}

	Editor.contentObservable = function(val) {
		var obs = ko.observable(val);
        return ko.computed({
            read: obs,
            write: function(v) {
				try {
	                obs(HTMLtoXML(v+''));
				}
				catch(e) {
				}
            }
        });
	};

    Editor.searchBinding = function(search,url,makeQuery) {
		search.results.error = ko.observable('');
		search.searching = ko.observable(false);

        if('page' in search.results) {
            search.results.pages = ko.computed(function() {
                var results = this.all();
                var pages = [];
                for(var i=0;i<results.length;i+=10) {
                    pages.push(results.slice(i,i+10));
                }

                return pages;
            },search.results);

            search.results.pageText = ko.computed(function() {
                return this.page()+'/'+this.pages().length;
            },search.results);
        }

		search.submit = function() {
            var data = makeQuery();
			if(!data) {
				search.results.raw([]);
				search.lastID = null;
				return;
			}

            data.id = search.lastID = Math.random()+'';
            if(search.restorePage)
                data.page = search.restorePage;
            else
                data.page = 1;

			search.results.error('');
            search.searching(true);

            $.getJSON(url,data)
                .success(function(response) {
					if(response.id != search.lastID)
						return;
					search.results.raw(response.object_list);
                    if('page' in search.results)
                        search.results.page(parseInt(response.page) || 1);
                })
                .error(function() {
					if('console' in window)
	                    console.log(arguments);
					search.results.raw([]);
					search.results.error('Error fetching results: '+arguments[2]);
                })
                .complete(function() {
                    search.searching(false);
                });
            ;

		};
		search.submit();
    }

	Editor.mappedObservableArray = function(map) {
		var obj = {list: ko.observableArray([])};
		var obs = ko.computed({
			owner: obj,
			read: obj.list,
			write: function(l) {
				this.list(l.map(map));
			}
		});
		obs.remove = function(o) {
			return obj.list.remove(o);
		}
		obs.push = function(o) {
			return obj.list.push(map(o));
		}
		obs.indexOf = function(o) {
			return obj.list.indexOf(o);
		}
		return obs;
	}

	Editor.beforeRemove = function(elem) {
		if(elem.nodeType==elem.ELEMENT_NODE) {
			$(elem).stop().slideUp(150,function(){$(this).remove()});
		}
		else {
			$(elem).remove();
		}
	};

	Editor.afterAdd = function(elem) {
		if(elem.nodeType==elem.ELEMENT_NODE) {
			$(elem).stop().hide().slideDown(150);
		}
	}

    Editor.savers = 0;
    //fn should do the save and return a promise which resolves when the save is done
    Editor.startSave = function() {
        Editor.savers += 1;

        if(Editor.savers==1) {
            if(!Editor.save_noty)
            {
                Editor.save_noty = noty({
                    text: 'Saving...', 
                    layout: 'topCenter', 
                    type: 'information',
                    timeout: 0, 
                    speed: 150,
                    closeOnSelfClick: false, 
                    closeButton: false
                });
            }
                
            window.onbeforeunload = function() {
                return 'There are still unsaved changes.';
            }
        }
    }
    Editor.endSave = function() {
        Editor.savers = Math.max(Editor.savers-1,0);
        if(Editor.savers==0) {
            window.onbeforeunload = null;
            $.noty.close(Editor.save_noty);
            Editor.save_noty = null;
        }
    }

    //obs is an observable on the data to be saved
    //savefn is a function which does the save, and returns a deferred object which resolves when the save is done
    Editor.saver = function(obs,savefn) {
        var firstSave = true;

        return ko.computed(function() {
            var data = obs();
            if(firstSave) {
                firstSave = false;
                return;
            }
            Editor.startSave();
            data.csrfmiddlewaretoken = getCookie('csrftoken');
            var def = savefn(data);
            def
                .always(Editor.endSave)
                .done(function() {
                    noty({text:'Saved.',type:'success',timeout: 1000, layout: 'topCenter'})
                })
            ;
        }).extend({throttle:1000});
    }

	//represent a JSON-esque object in the Numbas .exam format
	prettyData = function(data){
		switch(typeof(data))
		{
		case 'number':
			return data+'';
		case 'string':
			//this tries to use as little extra syntax as possible. Quotes or triple-quotes are only used if necessary.
			if(data.toLowerCase()=='infinity')
				return '"infinity"';
			else if(data.contains('"') || data.contains("'"))
				return '"""'+data+'"""';
			else if(data.search(/[:\n,\{\}\[\] ]|\/\//)>=0)
				return '"'+data+'"';
			else if(!data.trim())
				return '""';
			else
				return data;
		case 'boolean':
			return data ? 'true' : 'false';
		case 'object':
			if($.isArray(data))	//data is an array
			{
				if(!data.length)
					return '[]';	//empty array

				data = data.map(prettyData);	//pretty-print each of the elements

				//decide if the array can be rendered on a single line
				//if any element contains a linebreak, render array over several lines
				var multiline=false;
				for(var i=0;i<data.length;i++)
				{
					if(data[i].contains('\n'))
						multiline = true;
				}
				if(multiline)
				{
					return '[\n'+data.join('\n')+'\n]';
				}
				else
				{
					return '[ '+data.join(', ')+' ]';
				}
			}
			else	//data is an object
			{
				if(!Object.keys(data).filter(function(x){return x}).length)
					return '{}';
				var o='{\n';
				for(var x in data)
				{
					if(x)
						o += x+': '+prettyData(data[x])+'\n';
				}
				o+='}';
				return o;
			}
		}
	};

	ko.bindingHandlers.codemirror = {
		init: function(element,valueAccessor,allBindingsAccessor) {
			var value = valueAccessor();
			var allBindings = allBindingsAccessor();

			$(element).val(ko.utils.unwrapObservable(value));
			
			var mode = ko.utils.unwrapObservable(allBindings.codemirrorMode) || 'javascript';
			var readOnly = ko.utils.unwrapObservable(allBindings.readOnly) || false;

			function onChange(editor,change) {
				if(typeof value=='function') {
					value(editor.getValue());
				}
			}

			//from https://github.com/marijnh/CodeMirror/issues/988
			function betterTab(cm) {
			  if (cm.somethingSelected()) {
				cm.indentSelection("add");
			  } else {
				cm.replaceSelection(cm.getOption("indentWithTabs")? "\t":
				  Array(cm.getOption("indentUnit") + 1).join(" "), "end", "+input");
			  }
			}

			var mc = CodeMirror.fromTextArea(element,{
				lineNumbers: true,
				matchBrackets: true,
                mode: mode,
				indentWithTabs: false,
				indentUnit: 2,
				extraKeys: { Tab: betterTab },
				onChange: onChange,
				readOnly: readOnly
			});
			ko.utils.domData.set(element,'codemirror',mc);
		},
		update: function(element,valueAccessor,allBindingsAccessor) {
			var mc = ko.utils.domData.get(element,'codemirror');
			var value = ko.utils.unwrapObservable(valueAccessor());
			if(value!=mc.getValue()) {
				mc.setValue(value);
			}
			var allBindings = allBindingsAccessor();
			var mode = ko.utils.unwrapObservable(allBindings.codemirrorMode) || 'javascript';
			mc.setOption('mode',mode);
		}
	}

	ko.bindingHandlers.writemaths = {
		init: function(element,valueAccessor,allBindingsAccessor) {
            valueAccessor = valueAccessor();
			allBindingsAccessor = allBindingsAccessor();

			var value = ko.utils.unwrapObservable(valueAccessor) || '';

			var height = allBindingsAccessor.hasOwnProperty('wmHeight') ? allBindingsAccessor.wmHeight : 200;
			var width = allBindingsAccessor.hasOwnProperty('wmWidth') ? allBindingsAccessor.wmWidth : '';

			var preambleCSSAccessor = allBindingsAccessor.preambleCSS;

			var d = $('<div style="text-align:right"/>');
			var toggle = $('<button type="button" class="wmToggle on">Toggle rich text editor</button>');
			d.append(toggle);
			$(element).append(d);
			toggle.click(function() {
				var ed = $(element).children('textarea').tinymce();
				$(element).toggleClass('on',ed.isHidden());
				if(ed.isHidden()) {
					ed.show()
					ed.setContent(ko.utils.unwrapObservable(valueAccessor));
				}
				else {
					ed.hide();
					var mc = ko.utils.domData.get(plaintext[0],'codemirror');
					mc.setValue(ko.utils.unwrapObservable(valueAccessor));
				}
			});

            var t = $('<textarea class="wmTextArea" style="width:100%"/>');
			var plaintext = $('<textarea class="plaintext"/>');

            $(element)
				.css('width',width)
                .addClass('writemathsContainer on')
                .append(t)
				.append(plaintext)
            ;

			//tinyMCE
			function onMCEChange(ed) {
				valueAccessor(ed.getContent());
			}

            t
                .tinymce({
                    theme: 'numbas',
					plugins: 'media',
					media_strict: false,
					init_instance_callback: function(ed) { 
						$(element).writemaths({iFrame: true, position: 'center top', previewPosition: 'center bottom'}); 
						ed.onChange.add(onMCEChange);
						ed.onKeyUp.add(onMCEChange);
						ed.onPaste.add(onMCEChange);
						if(preambleCSSAccessor !== undefined) {
							var s = ed.dom.create('style',{type:'text/css',id:'preamblecss'});
							ed.dom.doc.head.appendChild(s);
							ko.computed(function() {
								s.textContent = ko.utils.unwrapObservable(preambleCSSAccessor);
							});
						}
					},
                    theme_advanced_resizing: true,
					theme_advanced_resize_horizontal: false,
					height: height,
					width: width,
					verify_html: false
                })
				.val(value);
            ;


			//codemirror
			function onChange(editor,change) {
				if(typeof valueAccessor=='function') {
					valueAccessor(editor.getValue());
				}
			}

			var mc = CodeMirror.fromTextArea(plaintext[0],{
				lineNumbers: true,
				matchBrackets: true,
                mode: 'htmlmixed',
				onChange: onChange
			});
			ko.utils.domData.set(plaintext[0],'codemirror',mc);
		},
		update: function(element, valueAccessor) {
			var tinymce = $(element).find('iframe').contents().find('body');
			var plaintext = $(element).children('.plaintext');

			var value = ko.utils.unwrapObservable(valueAccessor()) || '';
            if (!tinymce.is(':focus')) {
				var ed = $(element).children('.wmTextArea').tinymce();
				if(ed)
					ed.setContent(value);
			}
			if(plaintext.length && tinymce.is(':focus')) {
				var mc = ko.utils.domData.get(plaintext[0],'codemirror');
				if(value!=mc.getValue()) {
					mc.setValue(value);
				}
            }		
		}
	};

	$.fn.unselectable = function() {
		$(this).on('mousedown',function(e){ e.preventDefault(); });
	};

	ko.bindingHandlers.debug = {
		update: function(element,valueAccessor) {
			var value = valueAccessor();
			console.log(value,ko.utils.unwrapObservable(value));
		}
	}

	ko.bindingHandlers.foldlist = {
		init: function(element,valueAccessor,allBindingsAccessor,viewModel)
		{
			var value = valueAccessor(), allBindings = allBindingsAccessor();
			var show = allBindings.show;

			element=$(element);
			var b = $('<button type="button" class="delete" data-bind="click:remove" value="Delete"></button>');
			b.click(function(){viewModel.remove()});
			element.append(b);
		}
	};

	ko.bindingHandlers.fadeVisible = {
		init: function (element, valueAccessor) {
			// Initially set the element to be instantly visible/hidden depending on the value
			var value = valueAccessor();
			$(element).toggle(ko.utils.unwrapObservable(value)); // Use "unwrapObservable" so we can handle values that may or may not be observable
		},
		update: function (element, valueAccessor) {
			// Whenever the value subsequently changes, slowly fade the element in or out
			var value = valueAccessor();
			ko.utils.unwrapObservable(value) ? $(element).slideDown(150) : $(element).slideUp(150);
		}
	};

	ko.bindingHandlers.listbox = {
		init: function(element,valueAccessor) {
			var value = valueAccessor();
			$(element).addClass('listbox');

			var i = $('<input type="text"/>');
			i.keydown(function(e){
				switch(e.which)
				{
				case 13:
				case 188:
					var val = $(this).val().slice(0,this.selectionStart);
					if(val.length)
						value.push(val);
					e.preventDefault();
					e.stopPropagation();
					$(this).val($(this).val().slice(val.length));
					break;
				case 8:
					if(this.selectionStart==0 && this.selectionEnd==0)
					{
						var oval = $(this).val();
						var val = (value.pop() || '');
						$(this).val(val+oval);
						this.setSelectionRange(val.length,val.length);
						e.preventDefault();
						e.stopPropagation();
					}
					break;
				}
			});
			i.blur(function(e){
				var val = $(this).val();
				if(val.length)
					value.push(val);
				$(this).val('');
			});

			var d = $('<div class="input-prepend"/>')
			$(element).append(d);
			$(d).append('<ul class="add-on"/>');
			$(d).append(i);
			function selectItem() {
				var n = $(this).index();
				i.val(value()[n]).focus();
				value.splice(n,1);
			};

			$(element).on('click',function() {
				i.focus();
			});


			$(element).delegate('li',{
				click: selectItem,
				keypress: function(e) {
					if($(this).is(':focus') && e.which==32)
					{
						selectItem.call(this);
						e.preventDefault();
						e.stopPropagation();
					}
				}
			});
		},
		update: function(element,valueAccessor) {
			var value = ko.utils.unwrapObservable(valueAccessor());
			$(element).find('ul li').remove();
			for(var i=0;i<value.length;i++)
			{
				$(element).find('ul').append($('<li tabindex="0"/>').html(value[i]));
			}
		}
	}

	ko.bindingHandlers.dragOut = {
		init: function(element, valueAccessor) {
			var obj = {
				data: null,
				sortable: ''
			};
			obj = $.extend(obj,valueAccessor());
			$(element)
				.draggable({
					handle: '.handle',
					revert: true, 
					revertDuration: 100,
					helper: 'clone',
					connectToSortable: obj.sortable
				})
			;
		}
	};

	ko.bindingHandlers.JME = {
		update: function(element,valueAccessor) {
			var value = ko.utils.unwrapObservable(valueAccessor());
			var tex = texJMEBit(value);
			if(tex.length>0)
				$(element).html('$'+tex+'$').mathjax();
			else
				$(element).html('');
		}
	};

    ko.bindingHandlers.fromNow = {
        init: function(element,valueAccessor) {
            var value = valueAccessor();
            function update() {
                $(element).text(moment(ko.utils.unwrapObservable(value)).fromNow());
            }
            update();
            ko.utils.domData.set(element,'fromNow',setInterval(update,30000));
        },
        update: function(element,valueAccessor) {
            clearInterval(ko.utils.domData.get(element,'fromNow'));
            ko.bindingHandlers.fromNow.init(element,valueAccessor);
        }
    }
    ko.bindingHandlers.calendarTime = {
        init: function(element,valueAccessor) {
            var value = valueAccessor();
            function update() {
                $(element).text(moment(ko.utils.unwrapObservable(value)).format('DD/MM/YYYY'));
            }
            update();
            ko.utils.domData.set(element,'calendarTime',setInterval(update,30000));
        },
        update: function(element,valueAccessor) {
            clearInterval(ko.utils.domData.get(element,'calendarTime'));
            ko.bindingHandlers.calendarTime.init(element,valueAccessor);
        }
    }

	var Resource = Editor.Resource = function(data) {
		this.progress = ko.observable(0);
		this.url = ko.observable('');
		this.name = ko.observable('');
		this.pk = ko.observable(0);

		if(data) {
			this.load(data);
			this.progress(1);
		}
	}
	Resource.prototype = {
		load: function(data) {
			this.url(data.url);
			this.name(data.name);
			this.pk(data.pk);
			this.deleteURL = data.delete_url;
		},
		filePatterns: {
			'html': /\.html?$/i,
			'img': /\.(png|jpg|gif|bmp|jpeg|webp|tiff|tif|raw|svg)$/i
		},
		filetype: function() {
			var name = this.name();
			for(var type in this.filePatterns) {
				if(this.filePatterns[type].test(name))
					return type;
			}
		}
	};

	ko.bindingHandlers.fileupload = {
		init: function(element, valueAccessor, allBindingsAccessor) {
			var fileArray = valueAccessor();
			var allBindings = allBindingsAccessor();
			var afterUpload = allBindings.afterupload;

			$(element).fileupload({
				dataType: 'json',
				dropZone: $(element),

				done: function (e, data) {
					data.res.load(data.result);
					if(afterUpload)
						afterUpload(data.res);
				},
				add: function(e, data) {
					data.res = new Resource();
					fileArray.splice(0,0,data.res);
					data.process().done(function() {
						data.submit();
					});
				},

				progress: function(e,data) {
					data.res.progress(data.loaded/data.total);
				}

			});
		}
	}
});
<|MERGE_RESOLUTION|>--- conflicted
+++ resolved
@@ -1,926 +1,922 @@
-/*
-Copyright 2012 Newcastle University
-
-   Licensed under the Apache License, Version 2.0 (the "License");
-   you may not use this file except in compliance with the License.
-   You may obtain a copy of the License at
-
-	   http://www.apache.org/licenses/LICENSE-2.0
-
-   Unless required by applicable law or agreed to in writing, software
-   distributed under the License is distributed on an "AS IS" BASIS,
-   WITHOUT WARRANTIES OR CONDITIONS OF ANY KIND, either express or implied.
-   See the License for the specific language governing permissions and
-   limitations under the License.
-*/
-var prettyData,tryLoad,makeContent,slugify;
-if(!window.Editor)
-	window.Editor = {};
-
-//knockout-sortable | (c) 2012 Ryan Niemeyer | http://www.opensource.org/licenses/mit-license
-(function(ko, $, undefined) {
-var ITEMKEY = "ko_sortItem",
-    LISTKEY = "ko_sortList",
-    PARENTKEY = "ko_parentList";
-
-//internal afterRender that adds meta-data to children
-var addMetaDataAfterRender = function(elements, data) {
-    ko.utils.arrayForEach(elements, function(element) {
-        if (element.nodeType === 1) {
-            ko.utils.domData.set(element, ITEMKEY, data);
-            ko.utils.domData.set(element, PARENTKEY, ko.utils.domData.get(element.parentNode, LISTKEY));
-        }
-    });
-};
-
-//prepare the proper options for the template binding
-var prepareTemplateOptions = function(valueAccessor) {
-    var result = {},
-        options = ko.utils.unwrapObservable(valueAccessor()),
-        actualAfterRender;
-
-    //build our options to pass to the template engine
-    if (options.data) {
-        result.foreach = options.data;
-        result.name = options.template;
-    } else {
-        result.foreach = valueAccessor();
-    }
-
-    ko.utils.arrayForEach(["afterAdd", "afterRender", "beforeRemove", "includeDestroyed", "templateEngine", "templateOptions"], function (option) {
-        result[option] = options[option] || ko.bindingHandlers.sortable[option];
-    });
-
-    //use an afterRender function to add meta-data
-    if (result.afterRender) {
-        //wrap the existing function, if it was passed
-        actualAfterRender = result.afterRender;
-        result.afterRender = function(element, data) {
-            addMetaDataAfterRender.call(data, element, data);
-            actualAfterRender.call(data, element, data);
-        };
-    } else {
-        result.afterRender = addMetaDataAfterRender;
-    }
-
-    //return options to pass to the template binding
-    return result;
-};
-
-//connect items with observableArrays
-ko.bindingHandlers.sortable = {
-    init: function(element, valueAccessor, allBindingsAccessor, data, context) {
-        var $element = $(element),
-            value = ko.utils.unwrapObservable(valueAccessor()) || {},
-            templateOptions = prepareTemplateOptions(valueAccessor),
-            sortable = {},
-            startActual, updateActual;
-
-        //remove leading/trailing text nodes from anonymous templates
-        ko.utils.arrayForEach(element.childNodes, function(node) {
-            if (node && node.nodeType === 3) {
-                node.parentNode.removeChild(node);
-            }
-        });
-
-        //build a new object that has the global options with overrides from the binding
-        $.extend(true, sortable, ko.bindingHandlers.sortable);
-        if (value.options && sortable.options) {
-            ko.utils.extend(sortable.options, value.options);
-            delete value.options;
-        }
-        ko.utils.extend(sortable, value);
-
-        //if allowDrop is an observable or a function, then execute it in a computed observable
-        if (sortable.connectClass && (ko.isObservable(sortable.allowDrop) || typeof sortable.allowDrop == "function")) {
-            ko.computed({
-               read: function() {
-                   var value = ko.utils.unwrapObservable(sortable.allowDrop),
-                       shouldAdd = typeof value == "function" ? value.call(this, templateOptions.foreach) : value;
-                   ko.utils.toggleDomNodeCssClass(element, sortable.connectClass, shouldAdd);
-               },
-               disposeWhenNodeIsRemoved: element
-            }, this);
-        } else {
-            ko.utils.toggleDomNodeCssClass(element, sortable.connectClass, sortable.allowDrop);
-        }
-
-        //wrap the template binding
-        ko.bindingHandlers.template.init(element, function() { return templateOptions; }, allBindingsAccessor, data, context);
-
-        //keep a reference to start/update functions that might have been passed in
-        startActual = sortable.options.start;
-        updateActual = sortable.options.update;
-
-        //initialize sortable binding after template binding has rendered in update function
-        setTimeout(function() {
-            $element.sortable(ko.utils.extend(sortable.options, {
-                start: function(event, ui) {
-                    //make sure that fields have a chance to update model
-                    ui.item.find("input:focus").change();
-                    if (startActual) {
-                        startActual.apply(this, arguments);
-                    }
-                },
-                update: function(event, ui) {
-                    var sourceParent, targetParent, targetIndex, arg,
-                        el = ui.item[0],
-                        item = ko.utils.domData.get(el, ITEMKEY);
-
-                    if (item) {
-                        //identify parents
-                        sourceParent = ko.utils.domData.get(el, PARENTKEY);
-                        targetParent = ko.utils.domData.get(el.parentNode, LISTKEY);
-                        targetIndex = ko.utils.arrayIndexOf(ui.item.parent().children(), el);
-
-                        if (sortable.beforeMove || sortable.afterMove) {
-                            arg = {
-                                item: item,
-                                sourceParent: sourceParent,
-                                sourceParentNode: el.parentNode,
-                                sourceIndex: sourceParent.indexOf(item),
-                                targetParent: targetParent,
-                                targetIndex: targetIndex,
-                                cancelDrop: false
-                            };
-                        }
-
-                        if (sortable.beforeMove) {
-                            sortable.beforeMove.call(this, arg, event, ui);
-                            if (arg.cancelDrop) {
-                                $(arg.sourceParent === arg.targetParent ? this : ui.sender).sortable('cancel');
-                                return;
-                            }
-                        }
-
-                        if (targetIndex >= 0) {
-                            sourceParent.remove(item);
-                            targetParent.splice(targetIndex, 0, item);
-                        }
-
-                        //rendering is handled by manipulating the observableArray; ignore dropped element
-                        ko.utils.domData.set(el, ITEMKEY, null);
-                        ui.item.remove();
-
-                        //allow binding to accept a function to execute after moving the item
-                        if (sortable.afterMove) {
-                           sortable.afterMove.call(this, arg, event, ui);
-                        }
-                    }
-
-                    if (updateActual) {
-                        updateActual.apply(this, arguments);
-                    }
-                },
-                connectWith: sortable.connectClass ? "." + sortable.connectClass : false
-            }));
-
-            //handle enabling/disabling sorting
-            if (sortable.isEnabled !== undefined) {
-                ko.computed({
-                    read: function() {
-                        $element.sortable(ko.utils.unwrapObservable(sortable.isEnabled) ? "enable" : "disable");
-                    },
-                    disposeWhenNodeIsRemoved: element
-                });
-            }
-        }, 0);
-
-        //handle disposal
-        ko.utils.domNodeDisposal.addDisposeCallback(element, function() {
-            $element.sortable("destroy");
-        });
-
-        return { 'controlsDescendantBindings': true };
-    },
-    update: function(element, valueAccessor, allBindingsAccessor, data, context) {
-        var templateOptions = prepareTemplateOptions(valueAccessor);
-
-        //attach meta-data
-        ko.utils.domData.set(element, LISTKEY, templateOptions.foreach);
-
-        //call template binding's update with correct options
-        ko.bindingHandlers.template.update(element, function() { return templateOptions; }, allBindingsAccessor, data, context);
-    },
-    connectClass: 'ko_container',
-    allowDrop: true,
-    afterMove: null,
-    beforeMove: null,
-    options: {}
-};
-})(ko, jQuery);
-
-
-
-$(document).ready(function() {
-
-	function texJMEBit(expr) {
-		var scope = new Numbas.jme.Scope(Numbas.jme.builtinScope,{rulesets: Numbas.jme.display.simplificationRules});
-		try{
-			var sbits = Numbas.util.splitbrackets(expr,'{','}');
-			var expr = '';
-			for(var j=0;j<sbits.length;j+=1)
-			{
-				expr += j%2 ? ' subvar('+sbits[j]+')' : sbits[j]; //subvar here instead of \\color because we're still in JME
-			}
-			expr = Numbas.jme.display.exprToLaTeX(expr,[],scope);
-			return expr;
-		} catch(e) {
-			return '\\color{red}{\\textrm{'+e.message+'}}';
-		}
-	}
-	MathJax.Hub.Register.StartupHook("TeX Jax Ready",function () {
-
-		var TEX = MathJax.InputJax.TeX;
-
-		TEX.Definitions.Add({macros: {
-			'var': 'JMEvar', 
-			'simplify': 'JMEsimplify'
-		}});
-
-		TEX.Parse.Augment({
-			JMEvar: function(name) {
-				var expr = this.GetArgument(name);
-				expr = texJMEBit(expr);
-				var tex = '\\class{jme-var}{\\left\\{'+expr+'\\right\\}}';
-				var mml = TEX.Parse(tex,this.stack.env).mml();
-				this.Push(mml);
-			},
-
-			JMEsimplify: function(name) {
-				var rules = this.GetBrackets(name);
-				var expr = this.GetArgument(name);
-				expr = texJMEBit(expr);
-				var tex = ' \\class{jme-simplify}{\\left\\{'+expr+'\\right\\}}'
-				var mml = TEX.Parse(tex,this.stack.env).mml();
-				this.Push(mml);
-			}
-		})
-	});
-
-	$.noty.defaultOptions.theme = 'noty_theme_twitter';
-
-	slugify = function(s) {
-		return s.trim().replace(/[^\w\s]/g,'').toLowerCase().replace(/\s/g,'-');
-	};
-
-	tryLoad = function(data,attr,obj,altname) {
-		if(!data)
-			return;
-
-		if(attr instanceof Array)
-		{
-			if(!altname)
-				altname=[];
-			for(var i=0;i<attr.length;i++)
-			{
-				tryLoad(data,attr[i],obj,altname[i] || attr[i]);
-			}
-			return;
-		}
-		altname = altname || attr;
-
-		function set(value) {
-			if(altname in obj && typeof obj[altname]() == 'string')
-				value+='';
-			obj[altname](value);
-		}
-
-		if(attr in data)
-			set(data[attr]);
-		else if(attr.toLowerCase() in data)
-			set(data[attr.toLowerCase()]);
-	}
-
-	Editor.parseExam = function(source) {
-		var content = /\/\/(.*?)\n(.*)/.exec(source)[2]
-		return JSON.parse(content);
-	}
-
-<<<<<<< HEAD
-	Editor.Tab = function(id,title,visible) {
-=======
-	Editor.Tab = function(id,title) {
->>>>>>> 15cb2929
-		this.id = id;
-		this.title = title;
-		this.visible = visible === undefined ? true : visible;
-	}
-
-	Editor.contentObservable = function(val) {
-		var obs = ko.observable(val);
-        return ko.computed({
-            read: obs,
-            write: function(v) {
-				try {
-	                obs(HTMLtoXML(v+''));
-				}
-				catch(e) {
-				}
-            }
-        });
-	};
-
-    Editor.searchBinding = function(search,url,makeQuery) {
-		search.results.error = ko.observable('');
-		search.searching = ko.observable(false);
-
-        if('page' in search.results) {
-            search.results.pages = ko.computed(function() {
-                var results = this.all();
-                var pages = [];
-                for(var i=0;i<results.length;i+=10) {
-                    pages.push(results.slice(i,i+10));
-                }
-
-                return pages;
-            },search.results);
-
-            search.results.pageText = ko.computed(function() {
-                return this.page()+'/'+this.pages().length;
-            },search.results);
-        }
-
-		search.submit = function() {
-            var data = makeQuery();
-			if(!data) {
-				search.results.raw([]);
-				search.lastID = null;
-				return;
-			}
-
-            data.id = search.lastID = Math.random()+'';
-            if(search.restorePage)
-                data.page = search.restorePage;
-            else
-                data.page = 1;
-
-			search.results.error('');
-            search.searching(true);
-
-            $.getJSON(url,data)
-                .success(function(response) {
-					if(response.id != search.lastID)
-						return;
-					search.results.raw(response.object_list);
-                    if('page' in search.results)
-                        search.results.page(parseInt(response.page) || 1);
-                })
-                .error(function() {
-					if('console' in window)
-	                    console.log(arguments);
-					search.results.raw([]);
-					search.results.error('Error fetching results: '+arguments[2]);
-                })
-                .complete(function() {
-                    search.searching(false);
-                });
-            ;
-
-		};
-		search.submit();
-    }
-
-	Editor.mappedObservableArray = function(map) {
-		var obj = {list: ko.observableArray([])};
-		var obs = ko.computed({
-			owner: obj,
-			read: obj.list,
-			write: function(l) {
-				this.list(l.map(map));
-			}
-		});
-		obs.remove = function(o) {
-			return obj.list.remove(o);
-		}
-		obs.push = function(o) {
-			return obj.list.push(map(o));
-		}
-		obs.indexOf = function(o) {
-			return obj.list.indexOf(o);
-		}
-		return obs;
-	}
-
-	Editor.beforeRemove = function(elem) {
-		if(elem.nodeType==elem.ELEMENT_NODE) {
-			$(elem).stop().slideUp(150,function(){$(this).remove()});
-		}
-		else {
-			$(elem).remove();
-		}
-	};
-
-	Editor.afterAdd = function(elem) {
-		if(elem.nodeType==elem.ELEMENT_NODE) {
-			$(elem).stop().hide().slideDown(150);
-		}
-	}
-
-    Editor.savers = 0;
-    //fn should do the save and return a promise which resolves when the save is done
-    Editor.startSave = function() {
-        Editor.savers += 1;
-
-        if(Editor.savers==1) {
-            if(!Editor.save_noty)
-            {
-                Editor.save_noty = noty({
-                    text: 'Saving...', 
-                    layout: 'topCenter', 
-                    type: 'information',
-                    timeout: 0, 
-                    speed: 150,
-                    closeOnSelfClick: false, 
-                    closeButton: false
-                });
-            }
-                
-            window.onbeforeunload = function() {
-                return 'There are still unsaved changes.';
-            }
-        }
-    }
-    Editor.endSave = function() {
-        Editor.savers = Math.max(Editor.savers-1,0);
-        if(Editor.savers==0) {
-            window.onbeforeunload = null;
-            $.noty.close(Editor.save_noty);
-            Editor.save_noty = null;
-        }
-    }
-
-    //obs is an observable on the data to be saved
-    //savefn is a function which does the save, and returns a deferred object which resolves when the save is done
-    Editor.saver = function(obs,savefn) {
-        var firstSave = true;
-
-        return ko.computed(function() {
-            var data = obs();
-            if(firstSave) {
-                firstSave = false;
-                return;
-            }
-            Editor.startSave();
-            data.csrfmiddlewaretoken = getCookie('csrftoken');
-            var def = savefn(data);
-            def
-                .always(Editor.endSave)
-                .done(function() {
-                    noty({text:'Saved.',type:'success',timeout: 1000, layout: 'topCenter'})
-                })
-            ;
-        }).extend({throttle:1000});
-    }
-
-	//represent a JSON-esque object in the Numbas .exam format
-	prettyData = function(data){
-		switch(typeof(data))
-		{
-		case 'number':
-			return data+'';
-		case 'string':
-			//this tries to use as little extra syntax as possible. Quotes or triple-quotes are only used if necessary.
-			if(data.toLowerCase()=='infinity')
-				return '"infinity"';
-			else if(data.contains('"') || data.contains("'"))
-				return '"""'+data+'"""';
-			else if(data.search(/[:\n,\{\}\[\] ]|\/\//)>=0)
-				return '"'+data+'"';
-			else if(!data.trim())
-				return '""';
-			else
-				return data;
-		case 'boolean':
-			return data ? 'true' : 'false';
-		case 'object':
-			if($.isArray(data))	//data is an array
-			{
-				if(!data.length)
-					return '[]';	//empty array
-
-				data = data.map(prettyData);	//pretty-print each of the elements
-
-				//decide if the array can be rendered on a single line
-				//if any element contains a linebreak, render array over several lines
-				var multiline=false;
-				for(var i=0;i<data.length;i++)
-				{
-					if(data[i].contains('\n'))
-						multiline = true;
-				}
-				if(multiline)
-				{
-					return '[\n'+data.join('\n')+'\n]';
-				}
-				else
-				{
-					return '[ '+data.join(', ')+' ]';
-				}
-			}
-			else	//data is an object
-			{
-				if(!Object.keys(data).filter(function(x){return x}).length)
-					return '{}';
-				var o='{\n';
-				for(var x in data)
-				{
-					if(x)
-						o += x+': '+prettyData(data[x])+'\n';
-				}
-				o+='}';
-				return o;
-			}
-		}
-	};
-
-	ko.bindingHandlers.codemirror = {
-		init: function(element,valueAccessor,allBindingsAccessor) {
-			var value = valueAccessor();
-			var allBindings = allBindingsAccessor();
-
-			$(element).val(ko.utils.unwrapObservable(value));
-			
-			var mode = ko.utils.unwrapObservable(allBindings.codemirrorMode) || 'javascript';
-			var readOnly = ko.utils.unwrapObservable(allBindings.readOnly) || false;
-
-			function onChange(editor,change) {
-				if(typeof value=='function') {
-					value(editor.getValue());
-				}
-			}
-
-			//from https://github.com/marijnh/CodeMirror/issues/988
-			function betterTab(cm) {
-			  if (cm.somethingSelected()) {
-				cm.indentSelection("add");
-			  } else {
-				cm.replaceSelection(cm.getOption("indentWithTabs")? "\t":
-				  Array(cm.getOption("indentUnit") + 1).join(" "), "end", "+input");
-			  }
-			}
-
-			var mc = CodeMirror.fromTextArea(element,{
-				lineNumbers: true,
-				matchBrackets: true,
-                mode: mode,
-				indentWithTabs: false,
-				indentUnit: 2,
-				extraKeys: { Tab: betterTab },
-				onChange: onChange,
-				readOnly: readOnly
-			});
-			ko.utils.domData.set(element,'codemirror',mc);
-		},
-		update: function(element,valueAccessor,allBindingsAccessor) {
-			var mc = ko.utils.domData.get(element,'codemirror');
-			var value = ko.utils.unwrapObservable(valueAccessor());
-			if(value!=mc.getValue()) {
-				mc.setValue(value);
-			}
-			var allBindings = allBindingsAccessor();
-			var mode = ko.utils.unwrapObservable(allBindings.codemirrorMode) || 'javascript';
-			mc.setOption('mode',mode);
-		}
-	}
-
-	ko.bindingHandlers.writemaths = {
-		init: function(element,valueAccessor,allBindingsAccessor) {
-            valueAccessor = valueAccessor();
-			allBindingsAccessor = allBindingsAccessor();
-
-			var value = ko.utils.unwrapObservable(valueAccessor) || '';
-
-			var height = allBindingsAccessor.hasOwnProperty('wmHeight') ? allBindingsAccessor.wmHeight : 200;
-			var width = allBindingsAccessor.hasOwnProperty('wmWidth') ? allBindingsAccessor.wmWidth : '';
-
-			var preambleCSSAccessor = allBindingsAccessor.preambleCSS;
-
-			var d = $('<div style="text-align:right"/>');
-			var toggle = $('<button type="button" class="wmToggle on">Toggle rich text editor</button>');
-			d.append(toggle);
-			$(element).append(d);
-			toggle.click(function() {
-				var ed = $(element).children('textarea').tinymce();
-				$(element).toggleClass('on',ed.isHidden());
-				if(ed.isHidden()) {
-					ed.show()
-					ed.setContent(ko.utils.unwrapObservable(valueAccessor));
-				}
-				else {
-					ed.hide();
-					var mc = ko.utils.domData.get(plaintext[0],'codemirror');
-					mc.setValue(ko.utils.unwrapObservable(valueAccessor));
-				}
-			});
-
-            var t = $('<textarea class="wmTextArea" style="width:100%"/>');
-			var plaintext = $('<textarea class="plaintext"/>');
-
-            $(element)
-				.css('width',width)
-                .addClass('writemathsContainer on')
-                .append(t)
-				.append(plaintext)
-            ;
-
-			//tinyMCE
-			function onMCEChange(ed) {
-				valueAccessor(ed.getContent());
-			}
-
-            t
-                .tinymce({
-                    theme: 'numbas',
-					plugins: 'media',
-					media_strict: false,
-					init_instance_callback: function(ed) { 
-						$(element).writemaths({iFrame: true, position: 'center top', previewPosition: 'center bottom'}); 
-						ed.onChange.add(onMCEChange);
-						ed.onKeyUp.add(onMCEChange);
-						ed.onPaste.add(onMCEChange);
-						if(preambleCSSAccessor !== undefined) {
-							var s = ed.dom.create('style',{type:'text/css',id:'preamblecss'});
-							ed.dom.doc.head.appendChild(s);
-							ko.computed(function() {
-								s.textContent = ko.utils.unwrapObservable(preambleCSSAccessor);
-							});
-						}
-					},
-                    theme_advanced_resizing: true,
-					theme_advanced_resize_horizontal: false,
-					height: height,
-					width: width,
-					verify_html: false
-                })
-				.val(value);
-            ;
-
-
-			//codemirror
-			function onChange(editor,change) {
-				if(typeof valueAccessor=='function') {
-					valueAccessor(editor.getValue());
-				}
-			}
-
-			var mc = CodeMirror.fromTextArea(plaintext[0],{
-				lineNumbers: true,
-				matchBrackets: true,
-                mode: 'htmlmixed',
-				onChange: onChange
-			});
-			ko.utils.domData.set(plaintext[0],'codemirror',mc);
-		},
-		update: function(element, valueAccessor) {
-			var tinymce = $(element).find('iframe').contents().find('body');
-			var plaintext = $(element).children('.plaintext');
-
-			var value = ko.utils.unwrapObservable(valueAccessor()) || '';
-            if (!tinymce.is(':focus')) {
-				var ed = $(element).children('.wmTextArea').tinymce();
-				if(ed)
-					ed.setContent(value);
-			}
-			if(plaintext.length && tinymce.is(':focus')) {
-				var mc = ko.utils.domData.get(plaintext[0],'codemirror');
-				if(value!=mc.getValue()) {
-					mc.setValue(value);
-				}
-            }		
-		}
-	};
-
-	$.fn.unselectable = function() {
-		$(this).on('mousedown',function(e){ e.preventDefault(); });
-	};
-
-	ko.bindingHandlers.debug = {
-		update: function(element,valueAccessor) {
-			var value = valueAccessor();
-			console.log(value,ko.utils.unwrapObservable(value));
-		}
-	}
-
-	ko.bindingHandlers.foldlist = {
-		init: function(element,valueAccessor,allBindingsAccessor,viewModel)
-		{
-			var value = valueAccessor(), allBindings = allBindingsAccessor();
-			var show = allBindings.show;
-
-			element=$(element);
-			var b = $('<button type="button" class="delete" data-bind="click:remove" value="Delete"></button>');
-			b.click(function(){viewModel.remove()});
-			element.append(b);
-		}
-	};
-
-	ko.bindingHandlers.fadeVisible = {
-		init: function (element, valueAccessor) {
-			// Initially set the element to be instantly visible/hidden depending on the value
-			var value = valueAccessor();
-			$(element).toggle(ko.utils.unwrapObservable(value)); // Use "unwrapObservable" so we can handle values that may or may not be observable
-		},
-		update: function (element, valueAccessor) {
-			// Whenever the value subsequently changes, slowly fade the element in or out
-			var value = valueAccessor();
-			ko.utils.unwrapObservable(value) ? $(element).slideDown(150) : $(element).slideUp(150);
-		}
-	};
-
-	ko.bindingHandlers.listbox = {
-		init: function(element,valueAccessor) {
-			var value = valueAccessor();
-			$(element).addClass('listbox');
-
-			var i = $('<input type="text"/>');
-			i.keydown(function(e){
-				switch(e.which)
-				{
-				case 13:
-				case 188:
-					var val = $(this).val().slice(0,this.selectionStart);
-					if(val.length)
-						value.push(val);
-					e.preventDefault();
-					e.stopPropagation();
-					$(this).val($(this).val().slice(val.length));
-					break;
-				case 8:
-					if(this.selectionStart==0 && this.selectionEnd==0)
-					{
-						var oval = $(this).val();
-						var val = (value.pop() || '');
-						$(this).val(val+oval);
-						this.setSelectionRange(val.length,val.length);
-						e.preventDefault();
-						e.stopPropagation();
-					}
-					break;
-				}
-			});
-			i.blur(function(e){
-				var val = $(this).val();
-				if(val.length)
-					value.push(val);
-				$(this).val('');
-			});
-
-			var d = $('<div class="input-prepend"/>')
-			$(element).append(d);
-			$(d).append('<ul class="add-on"/>');
-			$(d).append(i);
-			function selectItem() {
-				var n = $(this).index();
-				i.val(value()[n]).focus();
-				value.splice(n,1);
-			};
-
-			$(element).on('click',function() {
-				i.focus();
-			});
-
-
-			$(element).delegate('li',{
-				click: selectItem,
-				keypress: function(e) {
-					if($(this).is(':focus') && e.which==32)
-					{
-						selectItem.call(this);
-						e.preventDefault();
-						e.stopPropagation();
-					}
-				}
-			});
-		},
-		update: function(element,valueAccessor) {
-			var value = ko.utils.unwrapObservable(valueAccessor());
-			$(element).find('ul li').remove();
-			for(var i=0;i<value.length;i++)
-			{
-				$(element).find('ul').append($('<li tabindex="0"/>').html(value[i]));
-			}
-		}
-	}
-
-	ko.bindingHandlers.dragOut = {
-		init: function(element, valueAccessor) {
-			var obj = {
-				data: null,
-				sortable: ''
-			};
-			obj = $.extend(obj,valueAccessor());
-			$(element)
-				.draggable({
-					handle: '.handle',
-					revert: true, 
-					revertDuration: 100,
-					helper: 'clone',
-					connectToSortable: obj.sortable
-				})
-			;
-		}
-	};
-
-	ko.bindingHandlers.JME = {
-		update: function(element,valueAccessor) {
-			var value = ko.utils.unwrapObservable(valueAccessor());
-			var tex = texJMEBit(value);
-			if(tex.length>0)
-				$(element).html('$'+tex+'$').mathjax();
-			else
-				$(element).html('');
-		}
-	};
-
-    ko.bindingHandlers.fromNow = {
-        init: function(element,valueAccessor) {
-            var value = valueAccessor();
-            function update() {
-                $(element).text(moment(ko.utils.unwrapObservable(value)).fromNow());
-            }
-            update();
-            ko.utils.domData.set(element,'fromNow',setInterval(update,30000));
-        },
-        update: function(element,valueAccessor) {
-            clearInterval(ko.utils.domData.get(element,'fromNow'));
-            ko.bindingHandlers.fromNow.init(element,valueAccessor);
-        }
-    }
-    ko.bindingHandlers.calendarTime = {
-        init: function(element,valueAccessor) {
-            var value = valueAccessor();
-            function update() {
-                $(element).text(moment(ko.utils.unwrapObservable(value)).format('DD/MM/YYYY'));
-            }
-            update();
-            ko.utils.domData.set(element,'calendarTime',setInterval(update,30000));
-        },
-        update: function(element,valueAccessor) {
-            clearInterval(ko.utils.domData.get(element,'calendarTime'));
-            ko.bindingHandlers.calendarTime.init(element,valueAccessor);
-        }
-    }
-
-	var Resource = Editor.Resource = function(data) {
-		this.progress = ko.observable(0);
-		this.url = ko.observable('');
-		this.name = ko.observable('');
-		this.pk = ko.observable(0);
-
-		if(data) {
-			this.load(data);
-			this.progress(1);
-		}
-	}
-	Resource.prototype = {
-		load: function(data) {
-			this.url(data.url);
-			this.name(data.name);
-			this.pk(data.pk);
-			this.deleteURL = data.delete_url;
-		},
-		filePatterns: {
-			'html': /\.html?$/i,
-			'img': /\.(png|jpg|gif|bmp|jpeg|webp|tiff|tif|raw|svg)$/i
-		},
-		filetype: function() {
-			var name = this.name();
-			for(var type in this.filePatterns) {
-				if(this.filePatterns[type].test(name))
-					return type;
-			}
-		}
-	};
-
-	ko.bindingHandlers.fileupload = {
-		init: function(element, valueAccessor, allBindingsAccessor) {
-			var fileArray = valueAccessor();
-			var allBindings = allBindingsAccessor();
-			var afterUpload = allBindings.afterupload;
-
-			$(element).fileupload({
-				dataType: 'json',
-				dropZone: $(element),
-
-				done: function (e, data) {
-					data.res.load(data.result);
-					if(afterUpload)
-						afterUpload(data.res);
-				},
-				add: function(e, data) {
-					data.res = new Resource();
-					fileArray.splice(0,0,data.res);
-					data.process().done(function() {
-						data.submit();
-					});
-				},
-
-				progress: function(e,data) {
-					data.res.progress(data.loaded/data.total);
-				}
-
-			});
-		}
-	}
-});
+/*
+Copyright 2012 Newcastle University
+
+   Licensed under the Apache License, Version 2.0 (the "License");
+   you may not use this file except in compliance with the License.
+   You may obtain a copy of the License at
+
+	   http://www.apache.org/licenses/LICENSE-2.0
+
+   Unless required by applicable law or agreed to in writing, software
+   distributed under the License is distributed on an "AS IS" BASIS,
+   WITHOUT WARRANTIES OR CONDITIONS OF ANY KIND, either express or implied.
+   See the License for the specific language governing permissions and
+   limitations under the License.
+*/
+var prettyData,tryLoad,makeContent,slugify;
+if(!window.Editor)
+	window.Editor = {};
+
+//knockout-sortable | (c) 2012 Ryan Niemeyer | http://www.opensource.org/licenses/mit-license
+(function(ko, $, undefined) {
+var ITEMKEY = "ko_sortItem",
+    LISTKEY = "ko_sortList",
+    PARENTKEY = "ko_parentList";
+
+//internal afterRender that adds meta-data to children
+var addMetaDataAfterRender = function(elements, data) {
+    ko.utils.arrayForEach(elements, function(element) {
+        if (element.nodeType === 1) {
+            ko.utils.domData.set(element, ITEMKEY, data);
+            ko.utils.domData.set(element, PARENTKEY, ko.utils.domData.get(element.parentNode, LISTKEY));
+        }
+    });
+};
+
+//prepare the proper options for the template binding
+var prepareTemplateOptions = function(valueAccessor) {
+    var result = {},
+        options = ko.utils.unwrapObservable(valueAccessor()),
+        actualAfterRender;
+
+    //build our options to pass to the template engine
+    if (options.data) {
+        result.foreach = options.data;
+        result.name = options.template;
+    } else {
+        result.foreach = valueAccessor();
+    }
+
+    ko.utils.arrayForEach(["afterAdd", "afterRender", "beforeRemove", "includeDestroyed", "templateEngine", "templateOptions"], function (option) {
+        result[option] = options[option] || ko.bindingHandlers.sortable[option];
+    });
+
+    //use an afterRender function to add meta-data
+    if (result.afterRender) {
+        //wrap the existing function, if it was passed
+        actualAfterRender = result.afterRender;
+        result.afterRender = function(element, data) {
+            addMetaDataAfterRender.call(data, element, data);
+            actualAfterRender.call(data, element, data);
+        };
+    } else {
+        result.afterRender = addMetaDataAfterRender;
+    }
+
+    //return options to pass to the template binding
+    return result;
+};
+
+//connect items with observableArrays
+ko.bindingHandlers.sortable = {
+    init: function(element, valueAccessor, allBindingsAccessor, data, context) {
+        var $element = $(element),
+            value = ko.utils.unwrapObservable(valueAccessor()) || {},
+            templateOptions = prepareTemplateOptions(valueAccessor),
+            sortable = {},
+            startActual, updateActual;
+
+        //remove leading/trailing text nodes from anonymous templates
+        ko.utils.arrayForEach(element.childNodes, function(node) {
+            if (node && node.nodeType === 3) {
+                node.parentNode.removeChild(node);
+            }
+        });
+
+        //build a new object that has the global options with overrides from the binding
+        $.extend(true, sortable, ko.bindingHandlers.sortable);
+        if (value.options && sortable.options) {
+            ko.utils.extend(sortable.options, value.options);
+            delete value.options;
+        }
+        ko.utils.extend(sortable, value);
+
+        //if allowDrop is an observable or a function, then execute it in a computed observable
+        if (sortable.connectClass && (ko.isObservable(sortable.allowDrop) || typeof sortable.allowDrop == "function")) {
+            ko.computed({
+               read: function() {
+                   var value = ko.utils.unwrapObservable(sortable.allowDrop),
+                       shouldAdd = typeof value == "function" ? value.call(this, templateOptions.foreach) : value;
+                   ko.utils.toggleDomNodeCssClass(element, sortable.connectClass, shouldAdd);
+               },
+               disposeWhenNodeIsRemoved: element
+            }, this);
+        } else {
+            ko.utils.toggleDomNodeCssClass(element, sortable.connectClass, sortable.allowDrop);
+        }
+
+        //wrap the template binding
+        ko.bindingHandlers.template.init(element, function() { return templateOptions; }, allBindingsAccessor, data, context);
+
+        //keep a reference to start/update functions that might have been passed in
+        startActual = sortable.options.start;
+        updateActual = sortable.options.update;
+
+        //initialize sortable binding after template binding has rendered in update function
+        setTimeout(function() {
+            $element.sortable(ko.utils.extend(sortable.options, {
+                start: function(event, ui) {
+                    //make sure that fields have a chance to update model
+                    ui.item.find("input:focus").change();
+                    if (startActual) {
+                        startActual.apply(this, arguments);
+                    }
+                },
+                update: function(event, ui) {
+                    var sourceParent, targetParent, targetIndex, arg,
+                        el = ui.item[0],
+                        item = ko.utils.domData.get(el, ITEMKEY);
+
+                    if (item) {
+                        //identify parents
+                        sourceParent = ko.utils.domData.get(el, PARENTKEY);
+                        targetParent = ko.utils.domData.get(el.parentNode, LISTKEY);
+                        targetIndex = ko.utils.arrayIndexOf(ui.item.parent().children(), el);
+
+                        if (sortable.beforeMove || sortable.afterMove) {
+                            arg = {
+                                item: item,
+                                sourceParent: sourceParent,
+                                sourceParentNode: el.parentNode,
+                                sourceIndex: sourceParent.indexOf(item),
+                                targetParent: targetParent,
+                                targetIndex: targetIndex,
+                                cancelDrop: false
+                            };
+                        }
+
+                        if (sortable.beforeMove) {
+                            sortable.beforeMove.call(this, arg, event, ui);
+                            if (arg.cancelDrop) {
+                                $(arg.sourceParent === arg.targetParent ? this : ui.sender).sortable('cancel');
+                                return;
+                            }
+                        }
+
+                        if (targetIndex >= 0) {
+                            sourceParent.remove(item);
+                            targetParent.splice(targetIndex, 0, item);
+                        }
+
+                        //rendering is handled by manipulating the observableArray; ignore dropped element
+                        ko.utils.domData.set(el, ITEMKEY, null);
+                        ui.item.remove();
+
+                        //allow binding to accept a function to execute after moving the item
+                        if (sortable.afterMove) {
+                           sortable.afterMove.call(this, arg, event, ui);
+                        }
+                    }
+
+                    if (updateActual) {
+                        updateActual.apply(this, arguments);
+                    }
+                },
+                connectWith: sortable.connectClass ? "." + sortable.connectClass : false
+            }));
+
+            //handle enabling/disabling sorting
+            if (sortable.isEnabled !== undefined) {
+                ko.computed({
+                    read: function() {
+                        $element.sortable(ko.utils.unwrapObservable(sortable.isEnabled) ? "enable" : "disable");
+                    },
+                    disposeWhenNodeIsRemoved: element
+                });
+            }
+        }, 0);
+
+        //handle disposal
+        ko.utils.domNodeDisposal.addDisposeCallback(element, function() {
+            $element.sortable("destroy");
+        });
+
+        return { 'controlsDescendantBindings': true };
+    },
+    update: function(element, valueAccessor, allBindingsAccessor, data, context) {
+        var templateOptions = prepareTemplateOptions(valueAccessor);
+
+        //attach meta-data
+        ko.utils.domData.set(element, LISTKEY, templateOptions.foreach);
+
+        //call template binding's update with correct options
+        ko.bindingHandlers.template.update(element, function() { return templateOptions; }, allBindingsAccessor, data, context);
+    },
+    connectClass: 'ko_container',
+    allowDrop: true,
+    afterMove: null,
+    beforeMove: null,
+    options: {}
+};
+})(ko, jQuery);
+
+
+
+$(document).ready(function() {
+
+	function texJMEBit(expr) {
+		var scope = new Numbas.jme.Scope(Numbas.jme.builtinScope,{rulesets: Numbas.jme.display.simplificationRules});
+		try{
+			var sbits = Numbas.util.splitbrackets(expr,'{','}');
+			var expr = '';
+			for(var j=0;j<sbits.length;j+=1)
+			{
+				expr += j%2 ? ' subvar('+sbits[j]+')' : sbits[j]; //subvar here instead of \\color because we're still in JME
+			}
+			expr = Numbas.jme.display.exprToLaTeX(expr,[],scope);
+			return expr;
+		} catch(e) {
+			return '\\color{red}{\\textrm{'+e.message+'}}';
+		}
+	}
+	MathJax.Hub.Register.StartupHook("TeX Jax Ready",function () {
+
+		var TEX = MathJax.InputJax.TeX;
+
+		TEX.Definitions.Add({macros: {
+			'var': 'JMEvar', 
+			'simplify': 'JMEsimplify'
+		}});
+
+		TEX.Parse.Augment({
+			JMEvar: function(name) {
+				var expr = this.GetArgument(name);
+				expr = texJMEBit(expr);
+				var tex = '\\class{jme-var}{\\left\\{'+expr+'\\right\\}}';
+				var mml = TEX.Parse(tex,this.stack.env).mml();
+				this.Push(mml);
+			},
+
+			JMEsimplify: function(name) {
+				var rules = this.GetBrackets(name);
+				var expr = this.GetArgument(name);
+				expr = texJMEBit(expr);
+				var tex = ' \\class{jme-simplify}{\\left\\{'+expr+'\\right\\}}'
+				var mml = TEX.Parse(tex,this.stack.env).mml();
+				this.Push(mml);
+			}
+		})
+	});
+
+	$.noty.defaultOptions.theme = 'noty_theme_twitter';
+
+	slugify = function(s) {
+		return s.trim().replace(/[^\w\s]/g,'').toLowerCase().replace(/\s/g,'-');
+	};
+
+	tryLoad = function(data,attr,obj,altname) {
+		if(!data)
+			return;
+
+		if(attr instanceof Array)
+		{
+			if(!altname)
+				altname=[];
+			for(var i=0;i<attr.length;i++)
+			{
+				tryLoad(data,attr[i],obj,altname[i] || attr[i]);
+			}
+			return;
+		}
+		altname = altname || attr;
+
+		function set(value) {
+			if(altname in obj && typeof obj[altname]() == 'string')
+				value+='';
+			obj[altname](value);
+		}
+
+		if(attr in data)
+			set(data[attr]);
+		else if(attr.toLowerCase() in data)
+			set(data[attr.toLowerCase()]);
+	}
+
+	Editor.parseExam = function(source) {
+		var content = /\/\/(.*?)\n(.*)/.exec(source)[2]
+		return JSON.parse(content);
+	}
+
+	Editor.Tab = function(id,title,visible) {
+		this.id = id;
+		this.title = title;
+		this.visible = visible === undefined ? true : visible;
+	}
+
+	Editor.contentObservable = function(val) {
+		var obs = ko.observable(val);
+        return ko.computed({
+            read: obs,
+            write: function(v) {
+				try {
+	                obs(HTMLtoXML(v+''));
+				}
+				catch(e) {
+				}
+            }
+        });
+	};
+
+    Editor.searchBinding = function(search,url,makeQuery) {
+		search.results.error = ko.observable('');
+		search.searching = ko.observable(false);
+
+        if('page' in search.results) {
+            search.results.pages = ko.computed(function() {
+                var results = this.all();
+                var pages = [];
+                for(var i=0;i<results.length;i+=10) {
+                    pages.push(results.slice(i,i+10));
+                }
+
+                return pages;
+            },search.results);
+
+            search.results.pageText = ko.computed(function() {
+                return this.page()+'/'+this.pages().length;
+            },search.results);
+        }
+
+		search.submit = function() {
+            var data = makeQuery();
+			if(!data) {
+				search.results.raw([]);
+				search.lastID = null;
+				return;
+			}
+
+            data.id = search.lastID = Math.random()+'';
+            if(search.restorePage)
+                data.page = search.restorePage;
+            else
+                data.page = 1;
+
+			search.results.error('');
+            search.searching(true);
+
+            $.getJSON(url,data)
+                .success(function(response) {
+					if(response.id != search.lastID)
+						return;
+					search.results.raw(response.object_list);
+                    if('page' in search.results)
+                        search.results.page(parseInt(response.page) || 1);
+                })
+                .error(function() {
+					if('console' in window)
+	                    console.log(arguments);
+					search.results.raw([]);
+					search.results.error('Error fetching results: '+arguments[2]);
+                })
+                .complete(function() {
+                    search.searching(false);
+                });
+            ;
+
+		};
+		search.submit();
+    }
+
+	Editor.mappedObservableArray = function(map) {
+		var obj = {list: ko.observableArray([])};
+		var obs = ko.computed({
+			owner: obj,
+			read: obj.list,
+			write: function(l) {
+				this.list(l.map(map));
+			}
+		});
+		obs.remove = function(o) {
+			return obj.list.remove(o);
+		}
+		obs.push = function(o) {
+			return obj.list.push(map(o));
+		}
+		obs.indexOf = function(o) {
+			return obj.list.indexOf(o);
+		}
+		return obs;
+	}
+
+	Editor.beforeRemove = function(elem) {
+		if(elem.nodeType==elem.ELEMENT_NODE) {
+			$(elem).stop().slideUp(150,function(){$(this).remove()});
+		}
+		else {
+			$(elem).remove();
+		}
+	};
+
+	Editor.afterAdd = function(elem) {
+		if(elem.nodeType==elem.ELEMENT_NODE) {
+			$(elem).stop().hide().slideDown(150);
+		}
+	}
+
+    Editor.savers = 0;
+    //fn should do the save and return a promise which resolves when the save is done
+    Editor.startSave = function() {
+        Editor.savers += 1;
+
+        if(Editor.savers==1) {
+            if(!Editor.save_noty)
+            {
+                Editor.save_noty = noty({
+                    text: 'Saving...', 
+                    layout: 'topCenter', 
+                    type: 'information',
+                    timeout: 0, 
+                    speed: 150,
+                    closeOnSelfClick: false, 
+                    closeButton: false
+                });
+            }
+                
+            window.onbeforeunload = function() {
+                return 'There are still unsaved changes.';
+            }
+        }
+    }
+    Editor.endSave = function() {
+        Editor.savers = Math.max(Editor.savers-1,0);
+        if(Editor.savers==0) {
+            window.onbeforeunload = null;
+            $.noty.close(Editor.save_noty);
+            Editor.save_noty = null;
+        }
+    }
+
+    //obs is an observable on the data to be saved
+    //savefn is a function which does the save, and returns a deferred object which resolves when the save is done
+    Editor.saver = function(obs,savefn) {
+        var firstSave = true;
+
+        return ko.computed(function() {
+            var data = obs();
+            if(firstSave) {
+                firstSave = false;
+                return;
+            }
+            Editor.startSave();
+            data.csrfmiddlewaretoken = getCookie('csrftoken');
+            var def = savefn(data);
+            def
+                .always(Editor.endSave)
+                .done(function() {
+                    noty({text:'Saved.',type:'success',timeout: 1000, layout: 'topCenter'})
+                })
+            ;
+        }).extend({throttle:1000});
+    }
+
+	//represent a JSON-esque object in the Numbas .exam format
+	prettyData = function(data){
+		switch(typeof(data))
+		{
+		case 'number':
+			return data+'';
+		case 'string':
+			//this tries to use as little extra syntax as possible. Quotes or triple-quotes are only used if necessary.
+			if(data.toLowerCase()=='infinity')
+				return '"infinity"';
+			else if(data.contains('"') || data.contains("'"))
+				return '"""'+data+'"""';
+			else if(data.search(/[:\n,\{\}\[\] ]|\/\//)>=0)
+				return '"'+data+'"';
+			else if(!data.trim())
+				return '""';
+			else
+				return data;
+		case 'boolean':
+			return data ? 'true' : 'false';
+		case 'object':
+			if($.isArray(data))	//data is an array
+			{
+				if(!data.length)
+					return '[]';	//empty array
+
+				data = data.map(prettyData);	//pretty-print each of the elements
+
+				//decide if the array can be rendered on a single line
+				//if any element contains a linebreak, render array over several lines
+				var multiline=false;
+				for(var i=0;i<data.length;i++)
+				{
+					if(data[i].contains('\n'))
+						multiline = true;
+				}
+				if(multiline)
+				{
+					return '[\n'+data.join('\n')+'\n]';
+				}
+				else
+				{
+					return '[ '+data.join(', ')+' ]';
+				}
+			}
+			else	//data is an object
+			{
+				if(!Object.keys(data).filter(function(x){return x}).length)
+					return '{}';
+				var o='{\n';
+				for(var x in data)
+				{
+					if(x)
+						o += x+': '+prettyData(data[x])+'\n';
+				}
+				o+='}';
+				return o;
+			}
+		}
+	};
+
+	ko.bindingHandlers.codemirror = {
+		init: function(element,valueAccessor,allBindingsAccessor) {
+			var value = valueAccessor();
+			var allBindings = allBindingsAccessor();
+
+			$(element).val(ko.utils.unwrapObservable(value));
+			
+			var mode = ko.utils.unwrapObservable(allBindings.codemirrorMode) || 'javascript';
+			var readOnly = ko.utils.unwrapObservable(allBindings.readOnly) || false;
+
+			function onChange(editor,change) {
+				if(typeof value=='function') {
+					value(editor.getValue());
+				}
+			}
+
+			//from https://github.com/marijnh/CodeMirror/issues/988
+			function betterTab(cm) {
+			  if (cm.somethingSelected()) {
+				cm.indentSelection("add");
+			  } else {
+				cm.replaceSelection(cm.getOption("indentWithTabs")? "\t":
+				  Array(cm.getOption("indentUnit") + 1).join(" "), "end", "+input");
+			  }
+			}
+
+			var mc = CodeMirror.fromTextArea(element,{
+				lineNumbers: true,
+				matchBrackets: true,
+                mode: mode,
+				indentWithTabs: false,
+				indentUnit: 2,
+				extraKeys: { Tab: betterTab },
+				onChange: onChange,
+				readOnly: readOnly
+			});
+			ko.utils.domData.set(element,'codemirror',mc);
+		},
+		update: function(element,valueAccessor,allBindingsAccessor) {
+			var mc = ko.utils.domData.get(element,'codemirror');
+			var value = ko.utils.unwrapObservable(valueAccessor());
+			if(value!=mc.getValue()) {
+				mc.setValue(value);
+			}
+			var allBindings = allBindingsAccessor();
+			var mode = ko.utils.unwrapObservable(allBindings.codemirrorMode) || 'javascript';
+			mc.setOption('mode',mode);
+		}
+	}
+
+	ko.bindingHandlers.writemaths = {
+		init: function(element,valueAccessor,allBindingsAccessor) {
+            valueAccessor = valueAccessor();
+			allBindingsAccessor = allBindingsAccessor();
+
+			var value = ko.utils.unwrapObservable(valueAccessor) || '';
+
+			var height = allBindingsAccessor.hasOwnProperty('wmHeight') ? allBindingsAccessor.wmHeight : 200;
+			var width = allBindingsAccessor.hasOwnProperty('wmWidth') ? allBindingsAccessor.wmWidth : '';
+
+			var preambleCSSAccessor = allBindingsAccessor.preambleCSS;
+
+			var d = $('<div style="text-align:right"/>');
+			var toggle = $('<button type="button" class="wmToggle on">Toggle rich text editor</button>');
+			d.append(toggle);
+			$(element).append(d);
+			toggle.click(function() {
+				var ed = $(element).children('textarea').tinymce();
+				$(element).toggleClass('on',ed.isHidden());
+				if(ed.isHidden()) {
+					ed.show()
+					ed.setContent(ko.utils.unwrapObservable(valueAccessor));
+				}
+				else {
+					ed.hide();
+					var mc = ko.utils.domData.get(plaintext[0],'codemirror');
+					mc.setValue(ko.utils.unwrapObservable(valueAccessor));
+				}
+			});
+
+            var t = $('<textarea class="wmTextArea" style="width:100%"/>');
+			var plaintext = $('<textarea class="plaintext"/>');
+
+            $(element)
+				.css('width',width)
+                .addClass('writemathsContainer on')
+                .append(t)
+				.append(plaintext)
+            ;
+
+			//tinyMCE
+			function onMCEChange(ed) {
+				valueAccessor(ed.getContent());
+			}
+
+            t
+                .tinymce({
+                    theme: 'numbas',
+					plugins: 'media',
+					media_strict: false,
+					init_instance_callback: function(ed) { 
+						$(element).writemaths({iFrame: true, position: 'center top', previewPosition: 'center bottom'}); 
+						ed.onChange.add(onMCEChange);
+						ed.onKeyUp.add(onMCEChange);
+						ed.onPaste.add(onMCEChange);
+						if(preambleCSSAccessor !== undefined) {
+							var s = ed.dom.create('style',{type:'text/css',id:'preamblecss'});
+							ed.dom.doc.head.appendChild(s);
+							ko.computed(function() {
+								s.textContent = ko.utils.unwrapObservable(preambleCSSAccessor);
+							});
+						}
+					},
+                    theme_advanced_resizing: true,
+					theme_advanced_resize_horizontal: false,
+					height: height,
+					width: width,
+					verify_html: false
+                })
+				.val(value);
+            ;
+
+
+			//codemirror
+			function onChange(editor,change) {
+				if(typeof valueAccessor=='function') {
+					valueAccessor(editor.getValue());
+				}
+			}
+
+			var mc = CodeMirror.fromTextArea(plaintext[0],{
+				lineNumbers: true,
+				matchBrackets: true,
+                mode: 'htmlmixed',
+				onChange: onChange
+			});
+			ko.utils.domData.set(plaintext[0],'codemirror',mc);
+		},
+		update: function(element, valueAccessor) {
+			var tinymce = $(element).find('iframe').contents().find('body');
+			var plaintext = $(element).children('.plaintext');
+
+			var value = ko.utils.unwrapObservable(valueAccessor()) || '';
+            if (!tinymce.is(':focus')) {
+				var ed = $(element).children('.wmTextArea').tinymce();
+				if(ed)
+					ed.setContent(value);
+			}
+			if(plaintext.length && tinymce.is(':focus')) {
+				var mc = ko.utils.domData.get(plaintext[0],'codemirror');
+				if(value!=mc.getValue()) {
+					mc.setValue(value);
+				}
+            }		
+		}
+	};
+
+	$.fn.unselectable = function() {
+		$(this).on('mousedown',function(e){ e.preventDefault(); });
+	};
+
+	ko.bindingHandlers.debug = {
+		update: function(element,valueAccessor) {
+			var value = valueAccessor();
+			console.log(value,ko.utils.unwrapObservable(value));
+		}
+	}
+
+	ko.bindingHandlers.foldlist = {
+		init: function(element,valueAccessor,allBindingsAccessor,viewModel)
+		{
+			var value = valueAccessor(), allBindings = allBindingsAccessor();
+			var show = allBindings.show;
+
+			element=$(element);
+			var b = $('<button type="button" class="delete" data-bind="click:remove" value="Delete"></button>');
+			b.click(function(){viewModel.remove()});
+			element.append(b);
+		}
+	};
+
+	ko.bindingHandlers.fadeVisible = {
+		init: function (element, valueAccessor) {
+			// Initially set the element to be instantly visible/hidden depending on the value
+			var value = valueAccessor();
+			$(element).toggle(ko.utils.unwrapObservable(value)); // Use "unwrapObservable" so we can handle values that may or may not be observable
+		},
+		update: function (element, valueAccessor) {
+			// Whenever the value subsequently changes, slowly fade the element in or out
+			var value = valueAccessor();
+			ko.utils.unwrapObservable(value) ? $(element).slideDown(150) : $(element).slideUp(150);
+		}
+	};
+
+	ko.bindingHandlers.listbox = {
+		init: function(element,valueAccessor) {
+			var value = valueAccessor();
+			$(element).addClass('listbox');
+
+			var i = $('<input type="text"/>');
+			i.keydown(function(e){
+				switch(e.which)
+				{
+				case 13:
+				case 188:
+					var val = $(this).val().slice(0,this.selectionStart);
+					if(val.length)
+						value.push(val);
+					e.preventDefault();
+					e.stopPropagation();
+					$(this).val($(this).val().slice(val.length));
+					break;
+				case 8:
+					if(this.selectionStart==0 && this.selectionEnd==0)
+					{
+						var oval = $(this).val();
+						var val = (value.pop() || '');
+						$(this).val(val+oval);
+						this.setSelectionRange(val.length,val.length);
+						e.preventDefault();
+						e.stopPropagation();
+					}
+					break;
+				}
+			});
+			i.blur(function(e){
+				var val = $(this).val();
+				if(val.length)
+					value.push(val);
+				$(this).val('');
+			});
+
+			var d = $('<div class="input-prepend"/>')
+			$(element).append(d);
+			$(d).append('<ul class="add-on"/>');
+			$(d).append(i);
+			function selectItem() {
+				var n = $(this).index();
+				i.val(value()[n]).focus();
+				value.splice(n,1);
+			};
+
+			$(element).on('click',function() {
+				i.focus();
+			});
+
+
+			$(element).delegate('li',{
+				click: selectItem,
+				keypress: function(e) {
+					if($(this).is(':focus') && e.which==32)
+					{
+						selectItem.call(this);
+						e.preventDefault();
+						e.stopPropagation();
+					}
+				}
+			});
+		},
+		update: function(element,valueAccessor) {
+			var value = ko.utils.unwrapObservable(valueAccessor());
+			$(element).find('ul li').remove();
+			for(var i=0;i<value.length;i++)
+			{
+				$(element).find('ul').append($('<li tabindex="0"/>').html(value[i]));
+			}
+		}
+	}
+
+	ko.bindingHandlers.dragOut = {
+		init: function(element, valueAccessor) {
+			var obj = {
+				data: null,
+				sortable: ''
+			};
+			obj = $.extend(obj,valueAccessor());
+			$(element)
+				.draggable({
+					handle: '.handle',
+					revert: true, 
+					revertDuration: 100,
+					helper: 'clone',
+					connectToSortable: obj.sortable
+				})
+			;
+		}
+	};
+
+	ko.bindingHandlers.JME = {
+		update: function(element,valueAccessor) {
+			var value = ko.utils.unwrapObservable(valueAccessor());
+			var tex = texJMEBit(value);
+			if(tex.length>0)
+				$(element).html('$'+tex+'$').mathjax();
+			else
+				$(element).html('');
+		}
+	};
+
+    ko.bindingHandlers.fromNow = {
+        init: function(element,valueAccessor) {
+            var value = valueAccessor();
+            function update() {
+                $(element).text(moment(ko.utils.unwrapObservable(value)).fromNow());
+            }
+            update();
+            ko.utils.domData.set(element,'fromNow',setInterval(update,30000));
+        },
+        update: function(element,valueAccessor) {
+            clearInterval(ko.utils.domData.get(element,'fromNow'));
+            ko.bindingHandlers.fromNow.init(element,valueAccessor);
+        }
+    }
+    ko.bindingHandlers.calendarTime = {
+        init: function(element,valueAccessor) {
+            var value = valueAccessor();
+            function update() {
+                $(element).text(moment(ko.utils.unwrapObservable(value)).format('DD/MM/YYYY'));
+            }
+            update();
+            ko.utils.domData.set(element,'calendarTime',setInterval(update,30000));
+        },
+        update: function(element,valueAccessor) {
+            clearInterval(ko.utils.domData.get(element,'calendarTime'));
+            ko.bindingHandlers.calendarTime.init(element,valueAccessor);
+        }
+    }
+
+	var Resource = Editor.Resource = function(data) {
+		this.progress = ko.observable(0);
+		this.url = ko.observable('');
+		this.name = ko.observable('');
+		this.pk = ko.observable(0);
+
+		if(data) {
+			this.load(data);
+			this.progress(1);
+		}
+	}
+	Resource.prototype = {
+		load: function(data) {
+			this.url(data.url);
+			this.name(data.name);
+			this.pk(data.pk);
+			this.deleteURL = data.delete_url;
+		},
+		filePatterns: {
+			'html': /\.html?$/i,
+			'img': /\.(png|jpg|gif|bmp|jpeg|webp|tiff|tif|raw|svg)$/i
+		},
+		filetype: function() {
+			var name = this.name();
+			for(var type in this.filePatterns) {
+				if(this.filePatterns[type].test(name))
+					return type;
+			}
+		}
+	};
+
+	ko.bindingHandlers.fileupload = {
+		init: function(element, valueAccessor, allBindingsAccessor) {
+			var fileArray = valueAccessor();
+			var allBindings = allBindingsAccessor();
+			var afterUpload = allBindings.afterupload;
+
+			$(element).fileupload({
+				dataType: 'json',
+				dropZone: $(element),
+
+				done: function (e, data) {
+					data.res.load(data.result);
+					if(afterUpload)
+						afterUpload(data.res);
+				},
+				add: function(e, data) {
+					data.res = new Resource();
+					fileArray.splice(0,0,data.res);
+					data.process().done(function() {
+						data.submit();
+					});
+				},
+
+				progress: function(e,data) {
+					data.res.progress(data.loaded/data.total);
+				}
+
+			});
+		}
+	}
+});