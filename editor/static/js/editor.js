--- conflicted
+++ resolved
@@ -1,621 +1,585 @@
-/*
-Copyright 2012 Newcastle University
-
-   Licensed under the Apache License, Version 2.0 (the "License");
-   you may not use this file except in compliance with the License.
-   You may obtain a copy of the License at
-
-	   http://www.apache.org/licenses/LICENSE-2.0
-
-   Unless required by applicable law or agreed to in writing, software
-   distributed under the License is distributed on an "AS IS" BASIS,
-   WITHOUT WARRANTIES OR CONDITIONS OF ANY KIND, either express or implied.
-   See the License for the specific language governing permissions and
-   limitations under the License.
-*/
-var prettyData,tryLoad,makeContent,slugify;
-if(!window.Editor)
-	window.Editor = {};
-
-$(document).ready(function() {
-	$.noty.defaultOptions.theme = 'noty_theme_twitter';
-
-	slugify = function(s) {
-		return s.trim().replace(/[^\w\s]/g,'').toLowerCase().replace(/\s/g,'-');
-	};
-
-	tryLoad = function(data,attr,obj,altname) {
-		if(!data)
-			return;
-
-		if(attr instanceof Array)
-		{
-			if(!altname)
-				altname=[];
-			for(var i=0;i<attr.length;i++)
-			{
-				tryLoad(data,attr[i],obj,altname[i] || attr[i]);
-			}
-			return;
-		}
-		altname = altname || attr;
-
-		if(attr in data)
-			obj[altname](data[attr]);
-		else if(attr.toLowerCase() in data)
-			obj[altname](data[attr.toLowerCase()]);
-	}
-
-	Editor.contentObservable = function(val) {
-		var obs = ko.observable(val);
-        return ko.computed({
-            read: obs,
-            write: function(v) {
-                obs(HTMLtoXML(v));
-            }
-        });
-	};
-
-	function indent(s,n)
-	{
-		//if n is not given, set n=1
-		if(n===undefined)
-			n=1;
-
-		var lines = s.split('\n');
-		for(var tabs='';tabs.length<n;tabs+='  '){}
-
-		for(var i=0;i<lines.length;i++)
-		{
-			lines[i] = tabs+lines[i];
-		}
-		return lines.join('\n');
-	}
-
-	//represent a JSON-esque object in the Numbas .exam format
-	prettyData = function(data){
-		switch(typeof(data))
-		{
-		case 'number':
-			return data+'';
-		case 'string':
-			//this tries to use as little extra syntax as possible. Quotes or triple-quotes are only used if necessary.
-			if(data.contains('"') || data.contains("'"))
-				return '"""'+data+'"""';
-			if(data.search(/[:\n,\{\}\[\] ]/)>=0)
-				return '"'+data+'"';
-			else if(!data.trim())
-				return '""';
-			else
-				return data;
-		case 'boolean':
-			return data ? 'true' : 'false';
-		case 'object':
-			if($.isArray(data))	//data is an array
-			{
-				if(!data.length)
-					return '[]';	//empty array
-
-				data = data.map(prettyData);	//pretty-print each of the elements
-
-				//decide if the array can be rendered on a single line
-				//if any element contains a linebreak, render array over several lines
-				var multiline=false;
-				for(var i=0;i<data.length;i++)
-				{
-					if(data[i].contains('\n'))
-						multiline = true;
-				}
-				if(multiline)
-				{
-					data=data.map(function(s){return indent(s)});
-					return '[\n'+data.join('\n')+'\n]';
-				}
-				else
-				{
-					return '[ '+data.join(', ')+' ]';
-				}
-			}
-			else	//data is an object
-			{
-				if(!Object.keys(data).filter(function(x){return x}).length)
-					return '{}';
-				var o='{\n';
-				for(var x in data)
-				{
-					if(x)
-						o += indent(x+': '+prettyData(data[x]))+'\n';
-				}
-				o+='}';
-				return o;
-			}
-		}
-	};
-
-	function cleanJME(val)
-	{
-		var dval = $.trim(val);
-		var bits = Numbas.util.contentsplitbrackets(dval);
-		dval='';
-		for(var i=0;i<bits.length;i++)
-		{
-			switch(i % 2)
-			{
-			case 0:	//text
-				dval += bits[i];
-				break;
-			case 1: //delimiter
-				switch(bits[i])
-				{
-				case '$':
-					if(i<bits.length-1)
-					{
-						dval += '$'+texMaths(bits[i+1])+'$';
-						i+=2;
-					}
-					else
-						dval += bits[i];
-					break;
-				case '\\[':
-					if(i<bits.length-1)
-					{
-						dval += '\\['+texMaths(bits[i+1])+'\\]';
-						i+=2;
-					}
-					else
-						dval += bits[i];
-					break;
-				}
-			}
-		}
-		return dval;
-	}
-	function texsplit(s)
-	{
-		var cmdre = /((?:.|\n)*?)\\((?:var)|(?:simplify))/m;
-		var out = [];
-		while( m = s.match(cmdre) )
-		{
-			out.push(m[1]);
-			var cmd = m[2];
-			out.push(cmd);
-
-			var i = m[0].length;
-
-			var args = '';
-			var argbrackets = false;
-			if( s.charAt(i) == '[' )
-			{
-				argbrackets = true;
-				var si = i+1;
-				while(i<s.length && s.charAt(i)!=']')
-					i++;
-				if(i==s.length)
-				{
-					out = out.slice(0,-2);
-					out.push(s);
-					return out;
-				}
-				else
-				{
-					args = s.slice(si,i);
-					i++;
-				}
-			}
-			if(!argbrackets)
-				args='all';
-			out.push(args);
-
-			if(s.charAt(i)!='{')
-			{
-				out = out.slice(0,-3);
-				out.push(s);
-				return out;
-			}
-
-			var brackets=1;
-			var si = i+1;
-			while(i<s.length-1 && brackets>0)
-			{
-				i++;
-				if(s.charAt(i)=='{')
-					brackets++;
-				else if(s.charAt(i)=='}')
-					brackets--;
-			}
-			if(i == s.length-1 && brackets>0)
-			{
-				out = out.slice(0,-3);
-				out.push(s);
-				return out;
-			}
-
-			var expr = s.slice(si,i);
-			s = s.slice(i+1);
-			out.push(expr);
-		}
-		out.push(s);
-		return out;
-	}
-	function texMaths(s) {
-		var scope = new Numbas.jme.Scope(Numbas.jme.builtinScope,{rulesets: Numbas.jme.display.simplificationRules});
-		var bits = texsplit(s);
-		var out = '';
-		for(var i=0;i<bits.length-3;i+=4)
-		{
-			out+=bits[i];
-			var cmd = bits[i+1],
-				args = bits[i+2],
-				expr = bits[i+3];
-			try{
-				var sbits = Numbas.util.splitbrackets(expr,'{','}');
-				var expr = '';
-				for(var j=0;j<sbits.length;j+=1)
-				{
-					expr += j%2 ? 'subvar('+sbits[j]+',"gray")' : sbits[j]; //subvar here instead of \\color because we're still in JME
-				}
-				expr = Numbas.jme.display.exprToLaTeX(expr,[],scope);
-			} catch(e) {
-				expr = '\\color{red}{\\textrm{'+e.message+'}}';
-			}
-
-			switch(cmd)
-			{
-			case 'var':	//substitute a variable
-				out += ' \\color{olive}{'+expr+'}';
-				break;
-			case 'simplify': //a JME expression to be simplified
-				out += ' \\color{blue}{'+expr+'}';
-				break;
-			}
-		}
-		return out+bits[bits.length-1];
-	};
-
-
-	ko.bindingHandlers.writemaths = {
-		init: function(element,valueAccessor) {
-            valueAccessor = valueAccessor();
-			var value = ko.utils.unwrapObservable(valueAccessor) || '';
-
-            function onkeyup(e,tinymce) {
-                switch(e.type) {
-				case 'keyup':
-				case 'paste':
-					valueAccessor(tinymce.getContent());
-					break;
-				}
-            }
-
-            var t = $('<textarea style="width:100%"/>');
-            $(element)
-                .addClass('writemathsContainer')
-                .append(t)
-            ;
-
-            $(t)
-                .tinymce({
-                    theme:'numbas',
-                    handle_event_callback: onkeyup,
-					init_instance_callback: function() { 
-						$(element).writemaths({cleanMaths: cleanJME}); 
-					},
-                    theme_advanced_resizing: true,
-                    theme_advanced_resizing_max_width: 800
-                })
-                .html(value)
-            ;
-            
-            /*
-			//a container for both the rich and plain editing areas
-			var container = $('<div/>').addClass('writemathsContainer').attr('style','position:relative;');
-			var swap = $('<div class="wmToggle on">Rich editor: <span class="ticko"></span></div>').attr('style','position:absolute;top:-1.2em;right:0;');
-
-			var ta = $('<textarea class="plaintext"/>')	//the plain text area
-			var d = $('<div/>')	//the rich editing aea
-			container.append(d,swap,ta);
-
-			d
-				.writemaths({cleanMaths: cleanJME})
-				.on('blur keyup paste',function() {
-					var value = $(this).html();
-					valueAccessor()(value);
-				})
-			;
-
-			ta
-				.hide()
-				.on('input',function() {
-					var value = $(this).val();
-					valueAccessor()(value);
-				})
-			;
-
-
-			$(element).append(container);
-
-			var toggle = false;
-
-			function toggleRichText() {
-				swap.toggleClass('on',toggle);
-				ta.toggle(!toggle);
-				d.toggle(toggle);
-			}
-			toggleRichText();
-
-			swap.click(function() {
-				toggle = !toggle;
-				toggleRichText();
-			});
-            */
-		},
-		update: function(element, valueAccessor) {
-            if (!$(element).find('iframe').contents().find('body').is(':focus')) {              
-                var value = ko.utils.unwrapObservable(valueAccessor()) || '';
-                $(element).children('textarea').html(value);
-            }
-            /*
-			var pt = $(element).find('.plaintext');
-			if(!pt.is(':focus'))
-				pt.val(value)
-			pt.attr('rows',value.split('\n').length)
-			var wm = $(element).find('.writemaths');
-			if(!wm.is(':focus'))
-		  	  $(element).find('.writemaths').html(value);
-            */
-		}
-	};
-
-	$.fn.unselectable = function() {
-			$(this).on('mousedown',function(e){ e.preventDefault(); });
-	};
-
-	ko.bindingHandlers.folder = {
-		init: function(element,valueAccessor, allBindingsAccessor, viewModel, bindingContext) {
-			var value = ko.utils.unwrapObservable(valueAccessor());
-
-			var options = {
-				label: '',
-				show: false
-			}
-			if(typeof value == 'string')
-				options.label = value;
-			else
-				options = $.extend(options,value);
-
-			var root = $(element);
-
-			root.addClass('fold');
-			var header = $('<div class="folder-header"/>');
-			var content = $('<div class="folder"/>');
-			root.toggleClass('folded',!options.show);
-			root.contents().appendTo(content);
-			root.append(header,content);
-
-			header.on('click',function() {
-				$(this).siblings('.folder').toggle(150,function() {
-					$(this).parent().toggleClass('folded');
-				});
-			});
-
-			ko.applyBindingsToDescendants(bindingContext, element);
-			return {controlsDescendantBindings: true};
-		},
-		update: function(element,valueAccessor) {
-			var value = ko.utils.unwrapObservable(valueAccessor());
-
-			var options = {
-				label: '',
-				show: false
-			}
-			if(typeof value == 'string')
-				options.label = value;
-			else
-				options = $.extend(options,value);
-
-			$(element)
-				.children('.folder-header').html(options.label);
-
-		}
-	};
-
-	ko.bindingHandlers.cleanJME = {
-		update: function(element,valueAccessor) {
-			var value = ko.utils.unwrapObservable(valueAccessor()) || '';
-			value = cleanJME(value);
-			$(element).html(value).mathjax();
-		}
-	}
-	
-	ko.bindingHandlers.foldlist = {
-		init: function(element,valueAccessor,allBindingsAccessor,viewModel)
-		{
-			var value = valueAccessor(), allBindings = allBindingsAccessor();
-			var show = allBindings.show;
-
-			element=$(element);
-			var b = $('<button class="remove" data-bind="click:remove"></button>');
-			b.click(function(){viewModel.remove()});
-			element.prepend(b);
-		}
-	};
-
-	ko.bindingHandlers.fadeVisible = {
-		init: function (element, valueAccessor) {
-			// Initially set the element to be instantly visible/hidden depending on the value
-			var value = valueAccessor();
-			$(element).toggle(ko.utils.unwrapObservable(value)); // Use "unwrapObservable" so we can handle values that may or may not be observable
-		},
-		update: function (element, valueAccessor) {
-			// Whenever the value subsequently changes, slowly fade the element in or out
-			var value = valueAccessor();
-			ko.utils.unwrapObservable(value) ? $(element).slideDown(150) : $(element).slideUp(150);
-		}
-	};
-
-	ko.bindingHandlers.listbox = {
-		init: function(element,valueAccessor) {
-			var value = valueAccessor();
-			$(element).addClass('listbox');
-
-			var i = $('<input/>');
-			i.keydown(function(e){
-				switch(e.which)
-				{
-				case 13:
-				case 188:
-					var val = $(this).val().slice(0,this.selectionStart);
-					if(val.length)
-						value.push(val);
-					e.preventDefault();
-					e.stopPropagation();
-					$(this).val($(this).val().slice(val.length));
-					break;
-				case 8:
-					if(this.selectionStart==0 && this.selectionEnd==0)
-					{
-						var oval = $(this).val();
-						var val = (value.pop() || '');
-						$(this).val(val+oval);
-						this.setSelectionRange(val.length,val.length);
-						e.preventDefault();
-						e.stopPropagation();
-					}
-					break;
-				}
-			});
-			i.blur(function(e){
-				var val = $(this).val();
-				if(val.length)
-					value.push(val);
-				$(this).val('');
-			});
-			$(element).append('<ul/>');
-			$(element).append(i);
-			function selectItem() {
-				var n = $(this).index();
-				i.val(value()[n]).focus();
-				value.splice(n,1);
-			};
-
-			$(element).on('click',function() {
-				i.focus();
-			});
-
-
-			$(element).delegate('li',{
-				click: selectItem,
-				keypress: function(e) {
-					if($(this).is(':focus') && e.which==32)
-					{
-						selectItem.call(this);
-						e.preventDefault();
-						e.stopPropagation();
-					}
-				}
-			});
-		},
-		update: function(element,valueAccessor) {
-			var value = ko.utils.unwrapObservable(valueAccessor());
-			$(element).find('ul li').remove();
-			for(var i=0;i<value.length;i++)
-			{
-				$(element).find('ul').append($('<li tabindex="0"/>').html(value[i]));
-			}
-		}
-	}
-
-	//connect items with observableArrays
-	ko.bindingHandlers.sortableList = {
-		init: function(element, valueAccessor, allBindingsAccessor, context) {
-			var obj = valueAccessor();
-			var list = obj.list || obj;
-			var add = obj.add || function(e){ return e};
-			var startPos = 0;
-			$(element).sortable({
-				handle: '.handle',
-				placeholder: 'sort-placeholder',
-				start: function(e, ui) {
-					startPos = ui.item.prevAll().length;
-				},
-				update: function(e, ui) {
-					var newPos = ui.item.prevAll().length;
-					if($(element).has(e.target).length) {	//if dropped item was already in the list
-						var item = list()[startPos];
-						list.remove(item);
-						list.splice(newPos,0,item);
-						return;
-					}
-					ui.item.remove();
-				},
-				receive: function(e,ui) {
-					var oldPos = ui.sender.prevAll().length;
-					var newPos = $(this).data('sortable').currentItem.prevAll().length;
-					add(oldPos,newPos);
-				}
-			});
-		}
-	};
-
-	ko.bindingHandlers.dragOut = {
-		init: function(element, valueAccessor) {
-			var obj = {
-				data: null,
-				sortable: ''
-			};
-			obj = $.extend(obj,valueAccessor());
-			$(element)
-				.draggable({
-					handle: '.handle',
-					revert: true, 
-					revertDuration: 100,
-					helper: 'clone',
-					connectToSortable: obj.sortable
-				})
-			;
-		}
-	};
-
-	ko.bindingHandlers.mathjax = {
-		update: function(element) {
-			$(element).mathjax();
-		}
-	};
-
-<<<<<<< HEAD
-=======
-    ko.bindingHandlers.autocomplete = {
-        init: function(element,valueAccessor,allBindingsAccessor) {
-            var allBindings = allBindingsAccessor();
-            var autocompleteCallback = function(e){ return e; };
-            if('autocompleteCallback' in allBindings) {
-                autocompleteCallback = allBindings.autocompleteCallback;
-            }
-
-            $(element).addClass('search');
-
-            var source = ko.utils.unwrapObservable(valueAccessor());
-
-            if(typeof source == 'string') {
-                var url = source;
-                source = function(req,callback) {
-                    $(element).addClass('loading');
-                    $.getJSON(url,{q:req.term})
-                        .success(function(data) {
-                            var things = data.object_list.map(autocompleteCallback);
-                            callback(things);
-                        })
-                        .complete(function() {
-                            $(element).removeClass('loading');
-                        })
-                    ;
-                }
-            }
-
-            $(element).autocomplete({
-                source: source
-            });
-        }
-    }
->>>>>>> 8beb8457
-});
+/*
+Copyright 2012 Newcastle University
+
+   Licensed under the Apache License, Version 2.0 (the "License");
+   you may not use this file except in compliance with the License.
+   You may obtain a copy of the License at
+
+	   http://www.apache.org/licenses/LICENSE-2.0
+
+   Unless required by applicable law or agreed to in writing, software
+   distributed under the License is distributed on an "AS IS" BASIS,
+   WITHOUT WARRANTIES OR CONDITIONS OF ANY KIND, either express or implied.
+   See the License for the specific language governing permissions and
+   limitations under the License.
+*/
+var prettyData,tryLoad,makeContent,slugify;
+if(!window.Editor)
+	window.Editor = {};
+
+$(document).ready(function() {
+	$.noty.defaultOptions.theme = 'noty_theme_twitter';
+
+	slugify = function(s) {
+		return s.trim().replace(/[^\w\s]/g,'').toLowerCase().replace(/\s/g,'-');
+	};
+
+	tryLoad = function(data,attr,obj,altname) {
+		if(!data)
+			return;
+
+		if(attr instanceof Array)
+		{
+			if(!altname)
+				altname=[];
+			for(var i=0;i<attr.length;i++)
+			{
+				tryLoad(data,attr[i],obj,altname[i] || attr[i]);
+			}
+			return;
+		}
+		altname = altname || attr;
+
+		if(attr in data)
+			obj[altname](data[attr]);
+		else if(attr.toLowerCase() in data)
+			obj[altname](data[attr.toLowerCase()]);
+	}
+
+	Editor.contentObservable = function(val) {
+		var obs = ko.observable(val);
+        return ko.computed({
+            read: obs,
+            write: function(v) {
+                obs(HTMLtoXML(v));
+            }
+        });
+	};
+
+	function indent(s,n)
+	{
+		//if n is not given, set n=1
+		if(n===undefined)
+			n=1;
+
+		var lines = s.split('\n');
+		for(var tabs='';tabs.length<n;tabs+='  '){}
+
+		for(var i=0;i<lines.length;i++)
+		{
+			lines[i] = tabs+lines[i];
+		}
+		return lines.join('\n');
+	}
+
+	//represent a JSON-esque object in the Numbas .exam format
+	prettyData = function(data){
+		switch(typeof(data))
+		{
+		case 'number':
+			return data+'';
+		case 'string':
+			//this tries to use as little extra syntax as possible. Quotes or triple-quotes are only used if necessary.
+			if(data.contains('"') || data.contains("'"))
+				return '"""'+data+'"""';
+			if(data.search(/[:\n,\{\}\[\] ]/)>=0)
+				return '"'+data+'"';
+			else if(!data.trim())
+				return '""';
+			else
+				return data;
+		case 'boolean':
+			return data ? 'true' : 'false';
+		case 'object':
+			if($.isArray(data))	//data is an array
+			{
+				if(!data.length)
+					return '[]';	//empty array
+
+				data = data.map(prettyData);	//pretty-print each of the elements
+
+				//decide if the array can be rendered on a single line
+				//if any element contains a linebreak, render array over several lines
+				var multiline=false;
+				for(var i=0;i<data.length;i++)
+				{
+					if(data[i].contains('\n'))
+						multiline = true;
+				}
+				if(multiline)
+				{
+					data=data.map(function(s){return indent(s)});
+					return '[\n'+data.join('\n')+'\n]';
+				}
+				else
+				{
+					return '[ '+data.join(', ')+' ]';
+				}
+			}
+			else	//data is an object
+			{
+				if(!Object.keys(data).filter(function(x){return x}).length)
+					return '{}';
+				var o='{\n';
+				for(var x in data)
+				{
+					if(x)
+						o += indent(x+': '+prettyData(data[x]))+'\n';
+				}
+				o+='}';
+				return o;
+			}
+		}
+	};
+
+	function cleanJME(val)
+	{
+		var dval = $.trim(val);
+		var bits = Numbas.util.contentsplitbrackets(dval);
+		dval='';
+		for(var i=0;i<bits.length;i++)
+		{
+			switch(i % 2)
+			{
+			case 0:	//text
+				dval += bits[i];
+				break;
+			case 1: //delimiter
+				switch(bits[i])
+				{
+				case '$':
+					if(i<bits.length-1)
+					{
+						dval += '$'+texMaths(bits[i+1])+'$';
+						i+=2;
+					}
+					else
+						dval += bits[i];
+					break;
+				case '\\[':
+					if(i<bits.length-1)
+					{
+						dval += '\\['+texMaths(bits[i+1])+'\\]';
+						i+=2;
+					}
+					else
+						dval += bits[i];
+					break;
+				}
+			}
+		}
+		return dval;
+	}
+	function texsplit(s)
+	{
+		var cmdre = /((?:.|\n)*?)\\((?:var)|(?:simplify))/m;
+		var out = [];
+		while( m = s.match(cmdre) )
+		{
+			out.push(m[1]);
+			var cmd = m[2];
+			out.push(cmd);
+
+			var i = m[0].length;
+
+			var args = '';
+			var argbrackets = false;
+			if( s.charAt(i) == '[' )
+			{
+				argbrackets = true;
+				var si = i+1;
+				while(i<s.length && s.charAt(i)!=']')
+					i++;
+				if(i==s.length)
+				{
+					out = out.slice(0,-2);
+					out.push(s);
+					return out;
+				}
+				else
+				{
+					args = s.slice(si,i);
+					i++;
+				}
+			}
+			if(!argbrackets)
+				args='all';
+			out.push(args);
+
+			if(s.charAt(i)!='{')
+			{
+				out = out.slice(0,-3);
+				out.push(s);
+				return out;
+			}
+
+			var brackets=1;
+			var si = i+1;
+			while(i<s.length-1 && brackets>0)
+			{
+				i++;
+				if(s.charAt(i)=='{')
+					brackets++;
+				else if(s.charAt(i)=='}')
+					brackets--;
+			}
+			if(i == s.length-1 && brackets>0)
+			{
+				out = out.slice(0,-3);
+				out.push(s);
+				return out;
+			}
+
+			var expr = s.slice(si,i);
+			s = s.slice(i+1);
+			out.push(expr);
+		}
+		out.push(s);
+		return out;
+	}
+	function texMaths(s) {
+		var scope = new Numbas.jme.Scope(Numbas.jme.builtinScope,{rulesets: Numbas.jme.display.simplificationRules});
+		var bits = texsplit(s);
+		var out = '';
+		for(var i=0;i<bits.length-3;i+=4)
+		{
+			out+=bits[i];
+			var cmd = bits[i+1],
+				args = bits[i+2],
+				expr = bits[i+3];
+			try{
+				var sbits = Numbas.util.splitbrackets(expr,'{','}');
+				var expr = '';
+				for(var j=0;j<sbits.length;j+=1)
+				{
+					expr += j%2 ? 'subvar('+sbits[j]+',"gray")' : sbits[j]; //subvar here instead of \\color because we're still in JME
+				}
+				expr = Numbas.jme.display.exprToLaTeX(expr,[],scope);
+			} catch(e) {
+				expr = '\\color{red}{\\textrm{'+e.message+'}}';
+			}
+
+			switch(cmd)
+			{
+			case 'var':	//substitute a variable
+				out += ' \\color{olive}{'+expr+'}';
+				break;
+			case 'simplify': //a JME expression to be simplified
+				out += ' \\color{blue}{'+expr+'}';
+				break;
+			}
+		}
+		return out+bits[bits.length-1];
+	};
+
+
+	ko.bindingHandlers.writemaths = {
+		init: function(element,valueAccessor) {
+            valueAccessor = valueAccessor();
+			var value = ko.utils.unwrapObservable(valueAccessor) || '';
+
+            function onkeyup(e,tinymce) {
+                switch(e.type) {
+				case 'keyup':
+				case 'paste':
+					valueAccessor(tinymce.getContent());
+					break;
+				}
+            }
+
+            var t = $('<textarea style="width:100%"/>');
+            $(element)
+                .addClass('writemathsContainer')
+                .append(t)
+            ;
+
+            $(t)
+                .tinymce({
+                    theme:'numbas',
+                    handle_event_callback: onkeyup,
+					init_instance_callback: function() { 
+						$(element).writemaths({cleanMaths: cleanJME}); 
+					},
+                    theme_advanced_resizing: true,
+                    theme_advanced_resizing_max_width: 800
+                })
+                .html(value)
+            ;
+            
+            /*
+			//a container for both the rich and plain editing areas
+			var container = $('<div/>').addClass('writemathsContainer').attr('style','position:relative;');
+			var swap = $('<div class="wmToggle on">Rich editor: <span class="ticko"></span></div>').attr('style','position:absolute;top:-1.2em;right:0;');
+
+			var ta = $('<textarea class="plaintext"/>')	//the plain text area
+			var d = $('<div/>')	//the rich editing aea
+			container.append(d,swap,ta);
+
+			d
+				.writemaths({cleanMaths: cleanJME})
+				.on('blur keyup paste',function() {
+					var value = $(this).html();
+					valueAccessor()(value);
+				})
+			;
+
+			ta
+				.hide()
+				.on('input',function() {
+					var value = $(this).val();
+					valueAccessor()(value);
+				})
+			;
+
+
+			$(element).append(container);
+
+			var toggle = false;
+
+			function toggleRichText() {
+				swap.toggleClass('on',toggle);
+				ta.toggle(!toggle);
+				d.toggle(toggle);
+			}
+			toggleRichText();
+
+			swap.click(function() {
+				toggle = !toggle;
+				toggleRichText();
+			});
+            */
+		},
+		update: function(element, valueAccessor) {
+            if (!$(element).find('iframe').contents().find('body').is(':focus')) {              
+                var value = ko.utils.unwrapObservable(valueAccessor()) || '';
+                $(element).children('textarea').html(value);
+            }
+            /*
+			var pt = $(element).find('.plaintext');
+			if(!pt.is(':focus'))
+				pt.val(value)
+			pt.attr('rows',value.split('\n').length)
+			var wm = $(element).find('.writemaths');
+			if(!wm.is(':focus'))
+		  	  $(element).find('.writemaths').html(value);
+            */
+		}
+	};
+
+	$.fn.unselectable = function() {
+			$(this).on('mousedown',function(e){ e.preventDefault(); });
+	};
+
+	ko.bindingHandlers.folder = {
+		init: function(element,valueAccessor, allBindingsAccessor, viewModel, bindingContext) {
+			var value = ko.utils.unwrapObservable(valueAccessor());
+
+			var options = {
+				label: '',
+				show: false
+			}
+			if(typeof value == 'string')
+				options.label = value;
+			else
+				options = $.extend(options,value);
+
+			var root = $(element);
+
+			root.addClass('fold');
+			var header = $('<div class="folder-header"/>');
+			var content = $('<div class="folder"/>');
+			root.toggleClass('folded',!options.show);
+			root.contents().appendTo(content);
+			root.append(header,content);
+
+			header.on('click',function() {
+				$(this).siblings('.folder').toggle(150,function() {
+					$(this).parent().toggleClass('folded');
+				});
+			});
+
+			ko.applyBindingsToDescendants(bindingContext, element);
+			return {controlsDescendantBindings: true};
+		},
+		update: function(element,valueAccessor) {
+			var value = ko.utils.unwrapObservable(valueAccessor());
+
+			var options = {
+				label: '',
+				show: false
+			}
+			if(typeof value == 'string')
+				options.label = value;
+			else
+				options = $.extend(options,value);
+
+			$(element)
+				.children('.folder-header').html(options.label);
+
+		}
+	};
+
+	ko.bindingHandlers.cleanJME = {
+		update: function(element,valueAccessor) {
+			var value = ko.utils.unwrapObservable(valueAccessor()) || '';
+			value = cleanJME(value);
+			$(element).html(value).mathjax();
+		}
+	}
+	
+	ko.bindingHandlers.foldlist = {
+		init: function(element,valueAccessor,allBindingsAccessor,viewModel)
+		{
+			var value = valueAccessor(), allBindings = allBindingsAccessor();
+			var show = allBindings.show;
+
+			element=$(element);
+			var b = $('<button class="remove" data-bind="click:remove"></button>');
+			b.click(function(){viewModel.remove()});
+			element.prepend(b);
+		}
+	};
+
+	ko.bindingHandlers.fadeVisible = {
+		init: function (element, valueAccessor) {
+			// Initially set the element to be instantly visible/hidden depending on the value
+			var value = valueAccessor();
+			$(element).toggle(ko.utils.unwrapObservable(value)); // Use "unwrapObservable" so we can handle values that may or may not be observable
+		},
+		update: function (element, valueAccessor) {
+			// Whenever the value subsequently changes, slowly fade the element in or out
+			var value = valueAccessor();
+			ko.utils.unwrapObservable(value) ? $(element).slideDown(150) : $(element).slideUp(150);
+		}
+	};
+
+	ko.bindingHandlers.listbox = {
+		init: function(element,valueAccessor) {
+			var value = valueAccessor();
+			$(element).addClass('listbox');
+
+			var i = $('<input/>');
+			i.keydown(function(e){
+				switch(e.which)
+				{
+				case 13:
+				case 188:
+					var val = $(this).val().slice(0,this.selectionStart);
+					if(val.length)
+						value.push(val);
+					e.preventDefault();
+					e.stopPropagation();
+					$(this).val($(this).val().slice(val.length));
+					break;
+				case 8:
+					if(this.selectionStart==0 && this.selectionEnd==0)
+					{
+						var oval = $(this).val();
+						var val = (value.pop() || '');
+						$(this).val(val+oval);
+						this.setSelectionRange(val.length,val.length);
+						e.preventDefault();
+						e.stopPropagation();
+					}
+					break;
+				}
+			});
+			i.blur(function(e){
+				var val = $(this).val();
+				if(val.length)
+					value.push(val);
+				$(this).val('');
+			});
+			$(element).append('<ul/>');
+			$(element).append(i);
+			function selectItem() {
+				var n = $(this).index();
+				i.val(value()[n]).focus();
+				value.splice(n,1);
+			};
+
+			$(element).on('click',function() {
+				i.focus();
+			});
+
+
+			$(element).delegate('li',{
+				click: selectItem,
+				keypress: function(e) {
+					if($(this).is(':focus') && e.which==32)
+					{
+						selectItem.call(this);
+						e.preventDefault();
+						e.stopPropagation();
+					}
+				}
+			});
+		},
+		update: function(element,valueAccessor) {
+			var value = ko.utils.unwrapObservable(valueAccessor());
+			$(element).find('ul li').remove();
+			for(var i=0;i<value.length;i++)
+			{
+				$(element).find('ul').append($('<li tabindex="0"/>').html(value[i]));
+			}
+		}
+	}
+
+	//connect items with observableArrays
+	ko.bindingHandlers.sortableList = {
+		init: function(element, valueAccessor, allBindingsAccessor, context) {
+			var obj = valueAccessor();
+			var list = obj.list || obj;
+			var add = obj.add || function(e){ return e};
+			var startPos = 0;
+			$(element).sortable({
+				handle: '.handle',
+				placeholder: 'sort-placeholder',
+				start: function(e, ui) {
+					startPos = ui.item.prevAll().length;
+				},
+				update: function(e, ui) {
+					var newPos = ui.item.prevAll().length;
+					if($(element).has(e.target).length) {	//if dropped item was already in the list
+						var item = list()[startPos];
+						list.remove(item);
+						list.splice(newPos,0,item);
+						return;
+					}
+					ui.item.remove();
+				},
+				receive: function(e,ui) {
+					var oldPos = ui.sender.prevAll().length;
+					var newPos = $(this).data('sortable').currentItem.prevAll().length;
+					add(oldPos,newPos);
+				}
+			});
+		}
+	};
+
+	ko.bindingHandlers.dragOut = {
+		init: function(element, valueAccessor) {
+			var obj = {
+				data: null,
+				sortable: ''
+			};
+			obj = $.extend(obj,valueAccessor());
+			$(element)
+				.draggable({
+					handle: '.handle',
+					revert: true, 
+					revertDuration: 100,
+					helper: 'clone',
+					connectToSortable: obj.sortable
+				})
+			;
+		}
+	};
+
+	ko.bindingHandlers.mathjax = {
+		update: function(element) {
+			$(element).mathjax();
+		}
+	};
+
+});