/*
Copyright 2012 Newcastle University

   Licensed under the Apache License, Version 2.0 (the "License");
   you may not use this file except in compliance with the License.
   You may obtain a copy of the License at

       http://www.apache.org/licenses/LICENSE-2.0

   Unless required by applicable law or agreed to in writing, software
   distributed under the License is distributed on an "AS IS" BASIS,
   WITHOUT WARRANTIES OR CONDITIONS OF ANY KIND, either express or implied.
   See the License for the specific language governing permissions and
   limitations under the License.
*/
var viewModel;

$(document).ready(function() {
	var builtinRulesets = ['basic','unitFactor','unitPower','unitDenominator','zeroFactor','zeroTerm','zeroPower','noLeadingMinus','collectNumbers','simplifyFractions','zeroBase','constantsFirst','sqrtProduct','sqrtDivision','sqrtSquare','trig','otherNumbers']

    function Question(data)
    {
		var q = this;

		this.useTemplate = ko.observable(false);
		var notUsingTemplate = ko.computed(function() {
			return !this.useTemplate();
		},this);

		this.mainTabs = ko.observableArray([
			new Editor.Tab('general','General'),
			new Editor.Tab('statement','Statement'),
			new Editor.Tab('variables','Variables'),
			new Editor.Tab('functions','Functions & Rulesets',notUsingTemplate),
			new Editor.Tab(
				'parts',
				ko.computed(function() {
					return 'Parts ('+q.parts().length+')';
				})
			),
			new Editor.Tab('advice','Advice'),
			new Editor.Tab(
                'resources',
                ko.computed(function() {
                    return 'Resources ('+q.resources().length+')';
                })
            ),
			new Editor.Tab('exams','Exams using this question')
		]);
        if(Editor.editable)
            this.mainTabs.push(new Editor.Tab('access','Access'));

		this.currentTab = ko.observable(this.mainTabs()[0]);

        this.starred = ko.observable(Editor.starred);
        this.toggleStar = function() {
            q.starred(!q.starred());
        }
        this.starData = ko.computed(function() {
            return {starred: this.starred()}
        },this);
        this.saveStar = Editor.saver(this.starData,function(data) {
            return $.post('set-star',data);
        });

		this.exams = data.exams;

		this.resources = ko.observableArray([]);
		this.saveResources = ko.computed(function() {
			var resources = this.resources();
			var out = [];
			for(var i=0;i<resources.length;i++) {
				var res = resources[i];
				if(res.progress()==1) {
					out.push({
						pk: res.pk()
					});
				}
			}
			return out;
		},this);

		this.progress = ko.observable(Editor.progresses[0]);

		var isadvanced = this.isadvanced = ko.observable(true);

        this.name = ko.observable('Untitled Question');
		this.realName = ko.computed(function() {
			var name = this.name()
			return name.length>0 ? name : 'Untitled Question';
		},this);

		var realtags = this.realtags = ko.observableArray([]);
        this.tags = ko.computed({
            read: function() {
				return this.realtags().sort();
			},
            write: function(newtags) {
                for(var i=newtags.length-1;i>=0;i--)
                {
                    if(newtags.indexOf(newtags[i])<i)
                        newtags.splice(i,1);
                }
                this.realtags(newtags);
            }
        },this);

        this.tags.push = function(thing) {
            thing = thing.trim();
			if(thing.length==0)
				return;
            if(realtags().indexOf(thing)==-1)
                realtags.push(thing);
        }
        this.tags.pop = function(thing) {
            return realtags.pop();
        }
        this.tags.splice = function(i,n) {
            return realtags.splice(i,n);
        }
		this.tags.remove = function(q) {
			return realtags.remove(q);
		}

		this.notes = ko.observable('');
		this.description = ko.observable('');
		this.metadata = ko.computed(function() {
			return {
				notes: this.notes(),
				description: this.description()
			};
		},this);

		this.extensions = ko.observableArray([]);
		for(var i=0;i<Editor.numbasExtensions.length;i++) {
			var ext = Editor.numbasExtensions[i];
			ext.used = ko.observable(false);
			this.extensions.push(ext);
		}
		this.usedExtensions = ko.computed(function() {
			return this.extensions().filter(function(e){return e.used()});
		},this);

        this.statement = Editor.contentObservable('');
        this.advice = Editor.contentObservable('');

        var rulesets = this.rulesets = ko.observableArray([]);
        this.allsets = ko.computed(function() {
            return builtinRulesets.concat(rulesets().map(function(r){return r.name()})).sort();
        });

        this.functions = ko.observableArray([]);

		this.preamble = {
			css: ko.observable(''),
			js: ko.observable('')
		};

        this.variables = ko.observableArray([]);
		this.editableVariables = ko.computed(function() {
			return this.variables().filter(function(v) {
				return v.inTemplate();
			});
		},this);
		this.noneditableVariables = ko.computed(function() {
			return this.variables().filter(function(v) {
				return !v.inTemplate();
			});
		},this);
		this.autoCalculateVariables = ko.observable(true);
		this.currentVariable = ko.observable(null);

		this.variableErrors = ko.computed(function() {
			var variables = this.variables();
			for(var i=0;i<variables.length;i++) {
				if(variables[i].nameError() || variables[i].error())
					return true;
			}
			return false;
		},this);

		this.addVariableBefore = function() {
			var n = q.variables.indexOf(this);
			var v = new Variable(q);
			q.variables.splice(n,0,v);
		}

        this.parts = ko.observableArray([]);
		this.currentPart = ko.observable(undefined);
		this.showPart = function(part) {
			q.currentPart(part);
		};

        this.output = ko.computed(function() {
            var data = JSON.stringify(q.toJSON());
			return '// Numbas version: '+Editor.numbasVersion+'\n'+data;
        },this);

		//for image attribute modal
		this.imageModal = {
			width: ko.observable(0),
			height: ko.observable(0),
			title: ko.observable(''),
			alt: ko.observable('')
		}
		//for iframe attribute modal
		this.iframeModal = {
			width: ko.observable(0),
			height: ko.observable(0)
		}

        ko.computed(function() {
            document.title = this.name() ? this.name()+' - Numbas Editor' : 'Numbas Editor';
        },this);

		ko.computed(function() {
			if(!this.autoCalculateVariables())
				return;
			//the ko dependency checker seems not to pay attention to what happens in the computeVariables method, so access the variable bits here to give it a prompt
			this.functions().map(function(v) {
				v.name();
				v.definition();
				v.parameters();
			});
			this.variables().map(function(v) {
				v.name();
				v.definition();
			});
			this.computeVariables();
		},this).extend({throttle:300});

		this.isTemplate = ko.computed(function() {
			var variables = this.variables();
			for(var i=0;i<variables.length;i++) {
				if(variables[i].inTemplate())
					return true;
			}
			return false;
		},this);

        if(data)
		{
			this.id = data.id;

			if('metadata' in data) {
				tryLoad(data.metadata,['notes','description'],this);
			}

			if('progress' in data) {
				for(var i=0;i<Editor.progresses.length;i++) {
					if(Editor.progresses[i][0]==data.progress) {
						this.progress(Editor.progresses[i]);
						break;
					}
				}
			}

			if('resources' in data)
			{
				data.resources.map(function(rd) {
					this.resources.push(new Editor.Resource(rd));
				},this);
			}

			this.load(Editor.parseExam(data.content));

			try{
				this.tags(data.tags);
			}
			catch(e) {
				this.tags([]);
			}
		}

        if(Editor.editable) {
			this.firstSave = true;

			if(this.isTemplate())
				this.useTemplate(true);

			this.deleteResource =  function(res) {
				$.get(res.deleteURL)
					.success(function() {
						q.resources.remove(res);
					})
					.error(function() {
					})
				;
			}

			this.save = ko.computed(function() {
                return {
                    content: this.output(),
                    tags: this.tags(),
					progress: this.progress()[0],
					resources: this.saveResources(),
                    metadata: this.metadata()
                };
			},this);

            this.autoSave = Editor.saver(
                function() {
                    var data = q.save();

                    if(q.variableErrors()) {
                        window.onbeforeunload = function() {
                            return 'There are errors in one or more variable definitions, so the question can\'t be saved.';
                        }
                        return;
                    }
                    return data;
                },
                function(data) {
                    return $.post(
                        '/question/'+q.id+'/'+slugify(q.realName())+'/',
                        {json: JSON.stringify(data), csrfmiddlewaretoken: getCookie('csrftoken')}
                    )
                        .success(function(data){
                            var address = location.protocol+'//'+location.host+data.url;
                            if(history.replaceState)
                                history.replaceState({},q.realName(),address);
                        })
                        .error(function(response,type,message) {
                            if(message=='')
                                message = 'Server did not respond.';

                            noty({
                                text: 'Error saving question:\n\n'+message,
                                layout: "topLeft",
                                type: "error",
                                textAlign: "center",
                                animateOpen: {"height":"toggle"},
                                animateClose: {"height":"toggle"},
                                speed: 200,
                                timeout: 5000,
                                closable:true,
                                closeOnSelfClick: true
                            });
                        })
                    ;
                }
            );

            //access control stuff
            this.public_access = ko.observable(Editor.public_access);
            this.access_options = [
                {value:'hidden',text:'Hidden'},
                {value:'view',text:'Anyone can view this'},
                {value:'edit',text:'Anyone can edit this'}
            ];
            this.access_rights = ko.observableArray(Editor.access_rights.map(function(d){return new UserAccess(q,d)}));

            this.access_data = ko.computed(function() {
                return {
                    public_access: q.public_access(),
                    user_ids: q.access_rights().map(function(u){return u.id}),
                    access_levels: q.access_rights().map(function(u){return u.access_level()})
                }
            });
            this.saveAccess = Editor.saver(this.access_data,function(data) {
                return $.post('set-access',data);
            });
            this.userAccessSearch=ko.observable('');

            this.addUserAccess = function(data) {
                var access_rights = q.access_rights();
                for(var i=0;i<access_rights.length;i++) {
                    if(access_rights[i].id==data.id) {
                        noty({
                            text: "That user is already in the access list.",
                            layout: "center",
                            speed: 100,
                            type: 'error',
                            timeout: 2000,
                            closable: true,
                            animateOpen: {"height":"toggle"},
                            animateClose: {"height":"toggle"},
                            closeOnSelfClick: true
                        });
                        return;
                    }
                }
                q.access_rights.push(new UserAccess(q,data));
            };
        }
    }
    Question.prototype = {
		deleteQuestion: function(q,e) {
			if(window.confirm('Really delete this question?')) {
				$(e.target).find('form').submit();
			}
		},

        addRuleset: function() {
            this.rulesets.push(new Ruleset(this));
        },

        addFunction: function(q,e,n) {
            var f = new CustomFunction(this);
            if(n!=undefined)
                this.functions.splice(n,0,f);
            else
                this.functions.push(f);
			return f;
        },

        addVariable: function(q,e,n) {
			var v = new Variable(this);
			if(n!=undefined)
				this.variables.splice(n,0,v);
			else
	            this.variables.push(v);
			this.currentVariable(v);
			return v;
        },

        addPart: function() {
			var p = new Part(this,null,this.parts);
            this.parts.push(p);
			this.currentPart(p);
			return p;
        },

		loadPart: function(data) {
			var p = new Part(this,null,this.parts,data);
            this.parts.push(p);
			this.currentPart(p);
			return p;
		},

		computeVariables: function() {
			if(!Numbas.jme)
			{
				var q = this;
				Numbas.init = function() {
					q.computeVariables();
				};
				return;
			}
			var jme = Numbas.jme;

			var scopes = [jme.builtinScope];
			var extensions = this.extensions().filter(function(e){return e.used()});
			for(var i=0;i<extensions.length;i++) {
				var extension = extensions[i].location;
				if(extension in Numbas.extensions && 'scope' in Numbas.extensions[extension]) {
					scopes.push(Numbas.extensions[extension].scope);
				}
			}
			var scope = new jme.Scope(scopes);

			//create functions
			var tmpFunctions = this.functions().map(function(f) {
				f.error('');

				try {
					var fn = {
						name: f.name(),
						definition: f.definition(),
						language: f.language(),
						outtype: f.type(),
						parameters: f.parameters().map(function(p) {
							if(!p.name()) {
								throw(new Error('A parameter is unnamed.'));
							}
							return {
								name: p.name(),
								type: p.type()
							}
						})
					};

					var cfn = jme.variables.makeFunction(fn,scope);
					if(scope.functions[cfn.name]===undefined)
						scope.functions[cfn.name] = [];
					scope.functions[cfn.name].push(cfn);
				}
				catch(e) {
					f.error(e.message);
				}

			});


			//make structure of variables to evaluate
			var todo = {}
			this.variables().map(function(v) {
				v.error('');
				if(!v.name() || !v.definition())
					return;
				try {
					var tree = jme.compile(v.definition(),scope,true);
					var vars = jme.findvars(tree);
				}
				catch(e) {
					v.error(e.message);
					return;
				}
				v.value('');
				v.dependencies(vars);
				todo[v.name().toLowerCase()] = {
					v: v,
					tree: tree,
					vars: vars
				}
			});

			//evaluate variables
			for(var x in todo)
			{
				try {
					var value = jme.variables.computeVariable(x,todo,scope);
					todo[x].v.value(value);
				}
				catch(e) {
					todo[x].v.error(e.message);
				}
			}
		},

        toJSON: function() {
            var rulesets = {};
            this.rulesets().map(function(r){
                rulesets[r.name()] = r.sets();
            });

            var variables = {};
            this.variables().map(function(v) {
                variables[v.name()] = v.toJSON();
            });

			var functions = {};
			this.functions().map(function(f) {
				functions[f.name()] = f.toJSON();
			});

			var extensions = [];
			this.extensions().map(function(e) {
				if(e.used())
					extensions.push(e.location);
			});

            return {
                name: this.realName(),
                tags: this.tags(),
				progress: this.progress()[0],
                metadata: this.metadata(),
                statement: this.statement(),
				extensions: extensions,
                advice: this.advice(),
                rulesets: rulesets,
                variables: variables,
				functions: functions,
				preamble: {
					js: this.preamble.js(),
					css: this.preamble.css()
				},
                parts: this.parts().map(function(p){return p.toJSON();})

            }
        },

        load: function(data) {
            tryLoad(data,['name','statement','advice'],this);

			if('extensions' in data) {
				this.extensions().map(function(e) {
					if(data.extensions.indexOf(e.location)>=0)
						e.used(true);
				});
			}

            if('variables' in data)
            {
                for(var x in data.variables)
                {
                    this.variables.push(new Variable(this,data.variables[x]));
                }
				if(this.variables().length)
					this.currentVariable(this.variables()[0]);
            }

			if('functions' in data)
			{
				for(var x in data.functions)
				{
					data.functions[x].name = x;
					this.functions.push(new CustomFunction(this,data.functions[x]));
				}
			}

			if('preamble' in data)
			{
				tryLoad(data.preamble,['css','js'],this.preamble);
			}

            if('rulesets' in data)
            {
                for(var x in data.rulesets)
                {
                    this.rulesets.push(new Ruleset(this,{name: x, sets:data.rulesets[x]}));
                }
            }

            if('parts' in data)
            {
                data.parts.map(function(pd) {
                    this.loadPart(pd);
                },this);
				if(this.parts().length) 
					this.currentPart(this.parts()[0]);
            }

        },

		download: function() {
			window.location = Editor.download_url;
		},
        
        changeEditLevel: function() {
            this.isadvanced(!this.isadvanced());
        },
        
        insertImage: function(image) {
            $('#imagePickModal').modal('hide');

            var ed = viewModel.currentTinyMCE;
			if(!ed) {
				return;
			}

			var name = image.name();
			var html;

			switch(image.filetype()) {
			case 'html':
				html = '<div><iframe src="'+image.url()+'"></div>';
				break;
			default:
	            html = '<img src="'+image.url()+'">';
			}
			ed.execCommand('mceInsertContent',false,html);
        },

		changeImageAttributes: function() {
			$(this.imageModal.selectedNode)
				.css({
					width: this.imageModal.width(), 
					height: this.imageModal.height()
				})
                .removeAttr('data-mce-style')
				.attr('alt',this.imageModal.alt())
				.attr('title',this.imageModal.title())
			;

			$('#imageAttributeModal').modal('hide');

            var ed = viewModel.currentTinyMCE;
			ed.onChange.dispatch();
		},

		changeIframeAttributes: function() {
			$(this.iframeModal.selectedNode)
				.css({
					width: this.iframeModal.width(), 
					height: this.iframeModal.height()
				})
                .removeAttr('data-mce-style')
			;

			$('#iframeAttributeModal').modal('hide');

            var ed = viewModel.currentTinyMCE;
			ed.onChange.dispatch();
		}
    };

    function UserAccess(question,data) {
        var ua = this;
        this.id = data.id;
        this.name = data.name;
        this.access_level = ko.observable(data.access_level || 'view');
        this.remove = function() {
            question.access_rights.remove(ua);
        }
    }
    UserAccess.prototype = {
        access_options: [{value:'view',text:'Can view this'},{value:'edit',text:'Can edit this'}]
    }

    function Ruleset(exam,data)
    {
        this.name = ko.observable('ruleset'+exam.rulesets().length);
        this.sets = ko.observableArray([]);
        this.allsets = exam.allsets;
        this.remove = function() {
            if(confirm("Remove this ruleset?"))
                exam.rulesets.remove(this);
        };
        if(data)
            this.load(data);
    }
    Ruleset.prototype = {
        load: function(data) {
            var ruleset = this;
            this.name(data.name);
            data.sets.map(function(set){ ruleset.sets.push(set); });
        }
    };

	var re_name = /^{?((?:(?:[a-zA-Z]+):)*)((?:\$?[a-zA-Z_][a-zA-Z0-9_]*'*)|\?)}?$/i;

    function Variable(q,data) {
        this.name = ko.observable('');
		this.nameError = ko.computed(function() {
			var name = this.name();
			if(name=='')
				return '';

			var variables = q.variables();
			for(var i=0;i<variables.length;i++) {
				var v = variables[i];
				if(v==this)
					break;
				else if(v.name().toLowerCase()==name.toLowerCase())
					return 'There\'s already a variable with this name.';
			}

			if(!re_name.test(this.name())) {
				return 'This variable name is invalid.';
			}

			return '';
		},this);

		this.inTemplate = ko.observable(false);
		this.description = ko.observable('');
		this.templateType = ko.observable(this.templateTypes[0]);

		function InexhaustibleList() {
			var _arr = ko.observableArray([]);
			function addValue(v) {
				v = v || '';
				var _obs = ko.observable(v);
				var obj;
				var obs = ko.computed({
					read: function() {
						return _obs();
					},
					write: function(v) {
						var arr = _arr();
						if(v && obj==arr[arr.length-1]) {
							addValue('');
						}
						return _obs(v);
					}
				});
				function onBlur() {
					var arr = _arr();
					if(arr.indexOf(this)<arr.length-1 && !this.value())
						_arr.remove(obj);
				}
				obj = {value: obs, onBlur: onBlur};
				_arr.push(obj);
				return obs;
			}
			addValue();
			var arr = ko.computed({
				read: function() {
					return _arr().slice(0,-1).map(function(v){return v.value()});
				},
				write: function(a) {
					_arr([]);
					for(var i=0;i<a.length;i++) {
						addValue(a[i]);
					}
					addValue();
				}
			});
			arr.edit = _arr;
			return arr;
		}

		this.templateTypeValues = {
			'anything': {
				definition: ko.observable('')
			},
			'number': {
				value: ko.observable(0)
			},
			'range': {
				min: ko.observable(0),
				max: ko.observable(1),
				step: ko.observable(1)
			},
			'string': {
				value: ko.observable('')
			},
			'long string': {
				value: ko.observable('')
			},
			'list of numbers': {
				commaValue: ko.observable('')
			},
			'list of strings': {
				values: InexhaustibleList(),
			}
		};
		this.editDefinition = this.templateTypeValues['anything'].definition;
		this.templateTypeValues['list of numbers'].values = ko.computed(function() {
			var commaValue = this.commaValue();
			if(!commaValue.trim())
				return [];

			var numbers = commaValue.split(/\s+|\s*,\s*/g);

			numbers = numbers
						.map(function(n) {
							return parseFloat(n);
						})
						.filter(function(n) {
							return !isNaN(n);
						})
			;

			return numbers;
		},this.templateTypeValues['list of numbers']);

		this.definition = ko.computed({
			read: function() {
				var templateType = this.templateType().id;
				var val = this.templateTypeValues[templateType];
				var treeToJME = Numbas.jme.display.treeToJME;
				var wrapValue = Numbas.jme.wrapValue;
				switch(templateType) {
				case 'anything':
					return val.definition();
				case 'number':
					return treeToJME({tok: wrapValue(parseFloat(val.value()))});
				case 'range':
					var tree = Numbas.jme.compile('a..b#c');
					tree.args[0].args[0] = {tok: wrapValue(parseFloat(val.min()))};
					tree.args[0].args[1] = {tok: wrapValue(parseFloat(val.max()))};
					tree.args[1] = {tok: wrapValue(parseFloat(val.step()))};
					return treeToJME(tree);
				case 'string':
				case 'long string':
					return treeToJME({tok: wrapValue(val.value())});
				case 'list of numbers':
				case 'list of strings':
					return treeToJME({tok: wrapValue(val.values())});
				}
			}
		},this);

		this.dependencies = ko.observableArray([]);
		this.isDependency = ko.computed(function() {
			var currentVariable = q.currentVariable();
			if(!currentVariable)
				return false;
			return currentVariable.dependencies().contains(this.name());
		},this);
		this.dependenciesObjects = ko.computed(function() {
			var deps = this.dependencies();
			return q.variables().filter(function(v2) {
				return deps.contains(v2.name());
			});
		},this);
		this.usedIn = ko.computed(function() {
			var v = this;
			return q.variables().filter(function(v2) {
				return v2.dependencies().contains(v.name());
			});
		},this);
		this.value = ko.observable('');
		this.error = ko.observable('');
		this.display = ko.computed(function() {
			var v;
			if(this.error())
				return this.error();
			else if(v = this.value())
			{
				switch(v.type)
				{
				case 'string':
					return v.value;
				case 'list':
					return 'List of '+v.value.length+' '+Numbas.util.pluralise(v.value.length,'item','items');
				case 'html':
					return 'HTML node';
				default:
					return Numbas.jme.display.treeToJME({tok:v});
				}
			}
			else
				return '';
		},this);
        this.remove = function() {
            q.variables.remove(this);
			if(this==q.currentVariable()) {
				if(q.variables().length)
					q.currentVariable(q.variables()[0]);
				else
					q.currentVariable(null);
			}
        };
        if(data)
            this.load(data);
    }
    Variable.prototype = {
		templateTypes: [
			{id: 'anything', name: 'Anything'},
			{id: 'number', name: 'Number'},
			{id: 'range', name: 'Range'},
			{id: 'string', name: 'Short text string'},
			{id: 'long string', name: 'Long text string'},
			{id: 'list of numbers', name: 'List of numbers'},
			{id: 'list of strings', name: 'List of short text strings'}
		],

        load: function(data) {
<<<<<<< HEAD
			tryLoad(data,['name','inTemplate','description'],this);
			if('templateType' in data) {
				for(var i=0;i<this.templateTypes.length;i++) {
					if(this.templateTypes[i].id==data.templateType) {
						this.templateType(this.templateTypes[i]);
						break;
					}
				}
			}
			if('definition' in data) {
				this.definitionToTemplate(data.definition);
			}
        },

		toJSON: function() {
			var obj = {
				name: this.name(),
				definition: this.definition(),
				inTemplate: this.inTemplate(),
				description: this.description(),
				templateType: this.templateType().id,
			}
			return obj;
		},

		definitionToTemplate: function(definition) {
			var templateType = this.templateType().id;
			var templateTypeValues = this.templateTypeValues[templateType];

			try {
				var tree = Numbas.jme.compile(definition);
				switch(templateType) {
				case 'anything':
					templateTypeValues.definition(definition);
					break;
				case 'number':
					templateTypeValues.value(parseFloat(definition));
					break;
				case 'range':
					var rule = new Numbas.jme.display.Rule('a..b#c',[]);
					var m = rule.match(tree);
					templateTypeValues.min(m.a.tok.value);
					templateTypeValues.max(m.b.tok.value);
					templateTypeValues.step(m.c.tok.value);
					break;
				case 'string':
				case 'long string':
					templateTypeValues.value(tree.tok.value);
					break;
				case 'list of numbers':
					templateTypeValues.commaValue(tree.args.map(function(t){return t.tok.value}).join(' , '));
					break;
				case 'list of strings':
					templateTypeValues.values(tree.args.map(function(t){return t.tok.value}));
				}
			}
			catch(e) {
				console.log(e);
=======
			tryLoad(data,['name','definition'],this);
        },

		toJSON: function() {
			return {
				name: this.name(),
				definition: this.definition()
>>>>>>> 15cb2929
			}
		}
    }

    function CustomFunction(q,data) {
        this.name = ko.observable('');
        this.types = ['number','string','boolean','vector','matrix','list','name','function','op','range','html','?'];
        this.parameters = ko.observableArray([])
        this.type = ko.observable('number');
        this.definition = ko.observable('');
		this.languages = ['jme','javascript'];
        this.language = ko.observable('jme');
		this.error = ko.observable('');

        this.remove = function() {
            if(confirm("Remove this function?"))
            	q.functions.remove(this);
        };
		if(data)
			this.load(data);
    }
	CustomFunction.prototype = {
		load: function(data) {
			var f = this;
			tryLoad(data,['name','type','definition','language'],this);
			if('parameters' in data) {
				data.parameters.map(function(p) {
					f.parameters.push(new FunctionParameter(f,p[0],p[1]));
				});
			}
		},

		toJSON: function() {
			var parameters = this.parameters().map(function(p) {
				return [p.name(), p.type()];
			});
			return {
				parameters: parameters,
				type: this.type(),
				language: this.language(),
				definition: this.definition()
			};
		},

		addParameter: function() {
			this.parameters.push(new FunctionParameter(this,'','number'));
		}
	};

	function FunctionParameter(f,name,type) {
		this.name = ko.observable(name);
		this.type = ko.observable(type);
		this.remove = function() {
			f.parameters.remove(this);
		}
	};

    function Part(q,parent,parentList,data) {

		this.q = q;
        this.prompt = Editor.contentObservable('');
        this.parent = parent;
		this.parentList = parentList;

		this.availableTypes = ko.computed(function() {
			var nonGapTypes = ['information','gapfill'];
			var nonStepTypes = ['gapfill'];
			if(this.isGap())
				return this.types.filter(function(t){return nonGapTypes.indexOf(t.name)==-1});
			else if(this.isStep())
				return this.types.filter(function(t){return nonStepTypes.indexOf(t.name)==-1});
			else
				return this.types;
		},this);

        this.type = ko.observable(this.availableTypes()[0]);

		this.header = ko.computed(function() {
			var i = this.parentList.indexOf(this);
			if(this.isGap() || this.isStep()) {
				i = i+'. ';
			}
			else {
				i= 'abcdefghijklmnopqrstuvwxyz'[i]+') ';
			}
			return i+this.type().niceName;
		},this);

		this.tabs = ko.computed(function() {
			var tabs = [];
			if(!this.isGap())
				tabs.push(new Editor.Tab('prompt','Prompt'));

			if(this.type().has_marks)
				tabs.push(new Editor.Tab('marking','Marking'));

			tabs = tabs.concat(this.type().tabs);
			return tabs;
		},this);
		this.realCurrentTab = ko.observable(this.tabs()[0]);
		this.currentTab = ko.computed({
			read: function() {
				if(this.tabs().indexOf(this.realCurrentTab())==-1) {
					this.realCurrentTab(this.tabs()[0]);
					return this.tabs()[0];
				}
				else
					return this.realCurrentTab();
			},
			write: this.realCurrentTab
		},this);

        this.marks = ko.observable(1);
		this.realMarks = ko.computed(function() {
			switch(this.type().name) {
			case 'information':
			case 'gapfill':
				return 0;
			default:
				return this.marks();
			}
		},this);

        this.steps = ko.observableArray([]);
        this.stepsPenalty = ko.observable(0);

		this.showCorrectAnswer = ko.observable(true);

        this.jme = {
            answer: ko.observable(''),
            answerSimplification: ko.observable(''),
			showPreview: ko.observable(true),
            checkingTypes: [
                {name:'absdiff',niceName:'Absolute difference', accuracy: ko.observable(0.001)},
                {name:'reldiff',niceName:'Relative difference', accuracy: ko.observable(0.001)},
                {name:'dp',niceName:'Decimal points', accuracy: ko.observable(3)},
                {name:'sigfig',niceName:'Significant figures', accuracy: ko.observable(3)}
            ],
            failureRate: ko.observable(1),
            vset: {
                points: ko.observable(5),
                start: ko.observable(0),
                end: ko.observable(1)
            },
            maxlength: {
                length: ko.observable(0),
                partialCredit: ko.observable(0),
                message: Editor.contentObservable('')
            },
            minlength: {
                length: ko.observable(0),
                partialCredit: ko.observable(0),
                message: Editor.contentObservable('')
            },
            musthave: {
                strings: ko.observableArray([]),
                showStrings: ko.observable(false),
                partialCredit: ko.observable(0),
                message: Editor.contentObservable('')
            },
            notallowed: {
                strings: ko.observableArray([]),
                showStrings: ko.observable(false),
                partialCredit: ko.observable(0),
                message: Editor.contentObservable('')
            },
            checkVariableNames: ko.observable(false),
			expectedVariableNames: ko.observableArray([])
        };
        this.jme.checkingType = ko.observable(this.jme.checkingTypes[0]);

        this.numberentry = {
            minValue: ko.observable(''),
			maxValue: ko.observable(''),
            integerAnswer: ko.observable(false),
            integerPartialCredit: ko.observable(0),
			precisionTypes: [
				{name: 'none', niceName: 'None'},
				{name: 'dp', niceName: 'Decimal places'},
				{name: 'sigfig', niceName: 'Significant figures'}
			],
			precision: ko.observable(0),
			precisionPartialCredit: ko.observable(0),
			precisionMessage: ko.observable('You have not given your answer to the correct precision.'),
			strictPrecision: ko.observable(true)
        };
		this.numberentry.precisionType = ko.observable(this.numberentry.precisionTypes[0]);
		this.numberentry.precisionWord = ko.computed(function() {
			switch(this.precisionType().name) {
			case 'dp':
				return 'Digits';
			case 'sigfig':
				return 'Significant figures';
			}
		},this.numberentry);

        this.patternmatch = {
            answer: ko.observable(''),
            displayAnswer: Editor.contentObservable(''),
            caseSensitive: ko.observable(false),
            partialCredit: ko.observable(0)
        };

        this.multiplechoice = {
            minMarks: ko.observable(0),
            maxMarks: ko.observable(0),
            minAnswers: ko.observable(0),
            maxAnswers: ko.observable(0),
            shuffleChoices: ko.observable(false),
            shuffleAnswers: ko.observable(false),
            displayColumns: ko.observable(0),
            displayType:ko.observable(''),
			customMarking: ko.observable(false),
			customMatrix: ko.observable(''),

            displayTypes: {
                'm_n_x': [
                    {name: 'radiogroup', niceName: 'One from each row'},
                    {name: 'checkbox', niceName: 'Checkboxes'}
                ],
                'm_n_2': [
                    {name: 'checkbox', niceName: 'Checkboxes'},
                    {name:'dropdown', niceName: 'Drop-down box'}
                ],
                '1_n_2': [
                    {name:'radiogroup', niceName: 'Radio boxes'},
                    {name:'dropdown', niceName: 'Drop-down box'}
                ]
            },

            choices: ko.observableArray([]),
            answers: ko.observableArray([])
        }

        this.gapfill = {
            gaps: ko.observableArray([])
        };

		this.meOrChildSelected = ko.computed(function() {
			var currentPart = q.currentPart();
			if(currentPart==this)
				return true;
			var children = this.gapfill.gaps().concat(this.steps());
			for(var i=0;i<children.length;i++) {
				if(currentPart==children[i])
					return true;
			}
			return false;
		},this);

        if(data)
            this.load(data);
    }
    Part.prototype = {
        types: [
            {
				name: 'information', 
				niceName: 'Information only', 
				tabs: []
			},
            {
				name: 'gapfill', 
				niceName: 'Gap-fill', 
				has_marks: true,
				tabs: [
				]
			},
            {
				name:'jme', 
				niceName: 'Mathematical expression', 
				has_marks: true, 
				tabs: [
					new Editor.Tab('restrictions','Accuracy and string restrictions')
				]
			},
            {
				name:'numberentry', 
				niceName: 'Number entry', 
				has_marks: true,
				tabs: []
			},
            {
				name:'patternmatch', 
				niceName: 'Match text pattern', 
				has_marks: true,
				tabs: []
			},
            {
				name:'1_n_2', 
				niceName: 'Choose one from a list',
				tabs: [
					new Editor.Tab('marking','Marking'),
					new Editor.Tab('choices','Choices')
				]
			},
            {
				name:'m_n_2', 
				niceName: 'Choose several from a list',
				tabs: [
					new Editor.Tab('marking','Marking'),
					new Editor.Tab('choices','Choices')
				]
			},
            {
				name:'m_n_x', 
				niceName: 'Match choices with answers',
				tabs: [
					new Editor.Tab('choices','Marking matrix'),
					new Editor.Tab('marking','Marking options')
				]
			}
        ],

		copy: function() {
			var data = this.toJSON();
			var p = new Part(this.q,this.parent,this.parentList,data);
			this.parentList.push(p);
			this.q.currentPart(p);
		},

		canMove: function(direction) {
			var parentList = ko.utils.unwrapObservable(this.parentList);
			switch(direction) {
				case 'up':
					return parentList.indexOf(this)>0;
				case 'down':
					return parentList.indexOf(this)<parentList.length-1;
			}
		},

        addStep: function() {
			var step = new Part(this.q,this,this.steps);
            this.steps.push(step);
			this.q.currentPart(step);
        },

        addGap: function() {
			var gap = new Part(this.q,this,this.gapfill.gaps);
            this.gapfill.gaps.push(gap);
			this.q.currentPart(gap);
        },

        addChoice: function() {
            var c = {
                content: Editor.contentObservable('Choice '+(this.multiplechoice.choices().length+1)),
                marks: ko.observable(0),
                distractor: Editor.contentObservable(''),
                answers: ko.observableArray([])
            };
            var p = this;
            c.remove = function() {
                p.removeChoice(c);
            }

            //add a marks observable for each answer
            for(var i=0;i<this.multiplechoice.answers().length;i++)
            {
                c.answers.push({
                    marks: ko.observable(0),
                    distractor: ko.observable('')
                });
            }

            this.multiplechoice.choices.push(c);
            return c;
        },

        removeChoice: function(choice) {
            this.multiplechoice.choices.remove(choice);
        },

        addAnswer: function() {
            var a = {
                content: ko.observable('Answer '+(this.multiplechoice.answers().length+1))
            };
            var p = this;
            a.remove = function() {
                p.removeAnswer(a);
            }

            for(var i=0;i<this.multiplechoice.choices().length;i++)
            {
                this.multiplechoice.choices()[i].answers.push({
                    marks: ko.observable(0),
                    distractor: ko.observable('')
                });
            }
            this.multiplechoice.answers.push(a);
            return a;
        },

        removeAnswer: function(answer) {
            var n = this.multiplechoice.answers.indexOf(answer);
            for(var i=0;i<this.multiplechoice.choices().length;i++)
            {
                this.multiplechoice.choices()[i].answers.splice(n,1);
            }
            this.multiplechoice.answers.remove(answer);
        },

		remove: function() {
            if(confirm("Remove this part?"))
            {
				this.parentList.remove(this);
				if(viewModel.currentPart()==this) {
					viewModel.currentPart(this.parent);
				}
            }
        },

		moveUp: function() {
			var i = this.parentList.indexOf(this);
			if(i>0) {
				this.parentList.remove(this);
				this.parentList.splice(i-1,0,this);
			}
		},

		moveDown: function() {
			var i = this.parentList.indexOf(this);
			this.parentList.remove(this);
			this.parentList.splice(i+1,0,this);
		},

		isGap: function() {
			return this.parent && this.parent.type().name=='gapfill' && !this.parent.steps().contains(this);
		},

		isStep: function() {
			return this.parent && this.parent.steps().contains(this);
		},

        toJSON: function() {
            var o = {
                type: this.type().name,
                marks: this.realMarks(),
				showCorrectAnswer: this.showCorrectAnswer()
            };
            if(this.prompt())
                o.prompt = this.prompt();
            if(this.steps().length)
            {
                o.stepsPenalty = this.stepsPenalty(),
                o.steps = this.steps().map(function(s){return s.toJSON();});
            }

            switch(this.type().name)
            {
            case 'gapfill':
                if(this.gapfill.gaps().length)
                {
                    o.gaps = this.gapfill.gaps().map(function(g) {
                        return g.toJSON();
                    },this);
                }
                break;
            case 'jme':
                o.answer = this.jme.answer();
                if(this.jme.answerSimplification())
                    o.answersimplification = this.jme.answerSimplification();
				o.showpreview = this.jme.showPreview();
                o.checkingtype = this.jme.checkingType().name;
                o.checkingaccuracy = this.jme.checkingType().accuracy();
                o.vsetrangepoints = this.jme.vset.points();
                o.vsetrange = [this.jme.vset.start(),this.jme.vset.end()];
                o.checkvariablenames = this.jme.checkVariableNames();
				o.expectedvariablenames = this.jme.expectedVariableNames();
                if(this.jme.maxlength.length())
                {
                    o.maxlength = {
                        length: this.jme.maxlength.length(),
                        partialCredit: this.jme.maxlength.partialCredit(),
                        message: this.jme.maxlength.message()
                    };
                }
                if(this.jme.minlength.length())
                {
                    o.minlength = {
                        length: this.jme.minlength.length(),
                        partialCredit: this.jme.minlength.partialCredit(),
                        message: this.jme.minlength.message()
                    };
                }
                if(this.jme.musthave.strings().length)
                {
                    o.musthave = {
                        strings: this.jme.musthave.strings(),
                        showStrings: this.jme.musthave.showStrings(),
                        partialCredit: this.jme.musthave.partialCredit(),
                        message: this.jme.musthave.message()
                    };
                }
                if(this.jme.notallowed.strings().length)
                {
                    o.notallowed = {
                        strings: this.jme.notallowed.strings(),
                        showStrings: this.jme.notallowed.showStrings(),
                        partialCredit: this.jme.notallowed.partialCredit(),
                        message: this.jme.notallowed.message()
                    };
                }
                break;
            case 'numberentry':
                o.minValue = this.numberentry.minValue();
                o.maxValue = this.numberentry.maxValue();
                if(this.numberentry.integerAnswer())
                {
                    o.integerAnswer = this.numberentry.integerAnswer();
                    o.integerPartialCredit= this.numberentry.integerPartialCredit();
                }
				if(this.numberentry.precisionType().name!='none') {
					o.precisionType = this.numberentry.precisionType().name;
					o.precision = this.numberentry.precision();
					o.precisionPartialCredit = this.numberentry.precisionPartialCredit();
					o.precisionMessage = this.numberentry.precisionMessage();
					o.strictPrecision = this.numberentry.strictPrecision();
				}
                break;
            case 'patternmatch':
                o.answer = this.patternmatch.answer();
                o.displayAnswer = this.patternmatch.displayAnswer();
                if(this.patternmatch.caseSensitive())
                {
                    o.caseSensitive = this.patternmatch.caseSensitive();
                    o.partialCredit = this.patternmatch.partialCredit();
                }
                break;
            case 'm_n_x':
                o.minMarks = this.multiplechoice.minMarks();
                o.maxMarks = this.multiplechoice.maxMarks();
                o.minAnswers = this.multiplechoice.minAnswers();
                o.maxAnswers = this.multiplechoice.maxAnswers();
                o.shuffleChoices = this.multiplechoice.shuffleChoices();
                o.shuffleAnswers = this.multiplechoice.shuffleAnswers();
                o.displayType = this.multiplechoice.displayType().name;

                var matrix = [];
                var choices = this.multiplechoice.choices();
                o.choices = choices.map(function(c){return c.content()});
				for(var i=0;i<choices.length;i++)
					matrix.push(choices[i].answers().map(function(a){return a.marks();}));

				if(this.multiplechoice.customMarking())
					o.matrix = this.multiplechoice.customMatrix();
				else
					o.matrix = matrix;

                var answers = this.multiplechoice.answers();
                o.answers = answers.map(function(a){return a.content()});
                break;
            case '1_n_2':
            case 'm_n_2':
                o.minMarks = this.multiplechoice.minMarks();
                o.maxMarks = this.multiplechoice.maxMarks();
                o.shuffleChoices = this.multiplechoice.shuffleChoices();
                o.displayType = this.type().name=='1_n_2' ? 'radiogroup' : 'checkbox';
                o.displayColumns = this.multiplechoice.displayColumns();
                o.minAnswers = this.multiplechoice.minAnswers();
                o.maxAnswers = this.multiplechoice.maxAnswers();

                var choices = this.multiplechoice.choices();
                o.choices = choices.map(function(c){return c.content()});
                var matrix = [];
                var distractors = [];
                for(var i=0;i<choices.length;i++)
                {
                    matrix.push(choices[i].marks());
                    distractors.push(choices[i].distractor());
                }

				if(this.multiplechoice.customMarking())
					o.matrix = this.multiplechoice.customMatrix();
				else
					o.matrix = matrix;

                o.distractors = distractors;
                break;
            }
            return o;
        },

        load: function(data) {
            for(var i=0;i<this.types.length;i++)
            {
                if(this.types[i].name == data.type.toLowerCase())
                    this.type(this.types[i]);
            }
            tryLoad(data,['marks','prompt','stepsPenalty','showCorrectAnswer'],this);

            if(data.steps)
            {
                data.steps.map(function(s) {
                    this.steps.push(new Part(this.q,this,this.steps,s));
                },this);
            }

            switch(this.type().name)
            {
            case 'gapfill':
                if(data.gaps)
                {
                    data.gaps.map(function(g) {
                        this.gapfill.gaps.push(new Part(this.q,this,this.gapfill.gaps,g));
                    },this);
                }
                break;
            case 'jme':
                tryLoad(data,['answer','answerSimplification','checkVariableNames','expectedVariableNames','showPreview'],this.jme);
                for(var i=0;i<this.jme.checkingTypes.length;i++)
                {
                    if(this.jme.checkingTypes[i].name == data.checkingtype)
                        this.jme.checkingType(this.jme.checkingTypes[i]);
                }
                tryLoad(data,'checkingaccuracy',this.jme.checkingType(),'accuracy');
				tryLoad(data,'vsetrangepoints',this.jme.vset,'points');
				if('vsetrange' in data) {
					this.jme.vset.start(data.vsetrange[0]);
					this.jme.vset.end(data.vsetrange[1]);
				}

                tryLoad(data.maxlength,['length','partialCredit','message'],this.jme.maxlength);
                tryLoad(data.minlength,['length','partialCredit','message'],this.jme.minlength);
                tryLoad(data.musthave,['strings','showStrings','partialCredit','message'],this.jme.musthave);
                tryLoad(data.notallowed,['strings','showStrings','partialCredt','message'],this.jme.notallowed);

                break;
            case 'numberentry':
                tryLoad(data,['minValue','maxValue','integerAnswer','integerPartialCredit','precision','precisionPartialCredit','precisionMessage','precisionType','strictPrecision'],this.numberentry);
				if('answer' in data) {
					this.numberentry.minValue(data.answer);
					this.numberentry.maxValue(data.answer);
				}
				for(var i=0;i<this.numberentry.precisionTypes.length;i++) {
					if(this.numberentry.precisionTypes[i].name == this.numberentry.precisionType())
						this.numberentry.precisionType(this.numberentry.precisionTypes[i]);
				}

                break;
            case 'patternmatch':
                tryLoad(data,['answer','displayAnswer','caseSensitive','partialCredit'],this.patternmatch);
                break;
            case 'm_n_x':
                tryLoad(data,['minMarks','maxMarks','minAnswers','maxAnswers','shuffleChoices','shuffleAnswers'],this.multiplechoice);
				if(typeof data.matrix == 'string') {
					this.multiplechoice.customMarking(true);
					this.multiplechoice.customMatrix(data.matrix);
				}
                for(var i=0;i<this.multiplechoice.displayTypes.m_n_x.length;i++)
                {
                    if(this.multiplechoice.displayTypes.m_n_x[i].name==data.displayType)
                        this.multiplechoice.displayType(this.multiplechoice.displayTypes.m_n_x[i]);
                }

                for(var i=0;i<data.answers.length;i++)
                {
                    var a = this.addAnswer();
                    a.content(data.answers[i]);
                }
                for(var i=0;i<data.choices.length;i++)
                {
                    var c = this.addChoice(data.choices[i]);
                    c.content(data.choices[i]);
					if(!this.multiplechoice.customMarking()) {
						for(var j=0;j<data.answers.length;j++)
							this.multiplechoice.choices()[i].answers()[j].marks(data.matrix[i][j] || 0);
					}
                }
                break;
            case '1_n_2':
            case 'm_n_2':
                tryLoad(data,['minMarks','maxMarks','minAnswers','maxAnswers','shuffleChoices','displayColumns'],this.multiplechoice);
				if(typeof data.matrix == 'string') {
					this.multiplechoice.customMarking(true);
					this.multiplechoice.customMatrix(data.matrix);
				}

                var displayTypes = this.multiplechoice.displayTypes[this.type().name];
                for(var i=0;i<displayTypes.length;i++)
                {
                    if(displayTypes[i].name==data.displayType)
                        this.multiplechoice.displayType(displayTypes[i]);
                }

                for(var i=0;i<data.choices.length;i++)
                {
                    var c = this.addChoice(data.choices[i]);
                    c.content(data.choices[i] || '');
					if(!this.multiplechoice.customMarking())
	                    c.marks(data.matrix[i] || 0);
					if('distractors' in data)
                    {
	                    c.distractor(data.distractors[i] || '');
                    }
                }
                break;

            }
        }
    };

	Numbas.loadScript('scripts/jme-display.js');
	Numbas.loadScript('scripts/jme-variables.js');
	Numbas.loadScript('scripts/jme.js');
	Numbas.loadScript('scripts/editor-extras.js');
	for(var i=0;i<Editor.numbasExtensions.length;i++) {
		var name = Editor.numbasExtensions[i].location;
		Numbas.loadScript('scripts/extensions/'+name+'/'+name+'.js');
	}
	Numbas.startOK = true;
	Numbas.init = function() {
		try {
			viewModel = new Question(Editor.questionJSON);
			ko.applyBindings(viewModel);
		}
		catch(e) {
			$('.page-loading').hide();
			$('.page-error')
				.show()
				.find('.trace')
					.html(e.message)
			;
			throw(e);
		}
	};
	Numbas.tryInit();

	Mousetrap.bind(['ctrl+b','command+b'],function() {
		window.open(Editor.previewURL,Editor.previewWindow);
	});


});<|MERGE_RESOLUTION|>--- conflicted
+++ resolved
@@ -919,7 +919,6 @@
 		],
 
         load: function(data) {
-<<<<<<< HEAD
 			tryLoad(data,['name','inTemplate','description'],this);
 			if('templateType' in data) {
 				for(var i=0;i<this.templateTypes.length;i++) {
@@ -978,15 +977,6 @@
 			}
 			catch(e) {
 				console.log(e);
-=======
-			tryLoad(data,['name','definition'],this);
-        },
-
-		toJSON: function() {
-			return {
-				name: this.name(),
-				definition: this.definition()
->>>>>>> 15cb2929
 			}
 		}
     }
