﻿.nothing-here {
	font-style: italic;
}

#editor-controls-collapse.navbar-collapse {
    padding: 0;
}

.share-link {
    font-family: monospace;
}

.CodeMirror {
	border: 1px solid #ccc;
	height: auto;
	min-height: 2.8em;
    margin-bottom: 1em;
}
.CodeMirror-scroll {
	height: auto;
	max-height: 90vh;
}

.writemathsContainer {
    margin-bottom: 1em;
}

.writemathsContainer textarea.wmTextArea {
	display: none;
}

.writemathsContainer .CodeMirror {
	display: inherit;
	width: 100%;
}
.writemathsContainer.on .CodeMirror {
	display: none;
}

.writemathsContainer .wmToggle {
	border: none;
	background: none;
	padding: 0;
}

.writemathsContainer .wmToggle:before {
	content: url(../images/x_14x14.png);
	padding-left: 4px;
}

.writemathsContainer.on .wmToggle:before {
	content: url(../images/check_16x13.png);
}

body.mce-fullscreen .mce-fullscreen {
    z-index: 1000;
}

/*
.mce-tinymce:not(.wm-focus) .mce-toolbar,
.mce-tinymce:not(.wm-focus) .mce-toolbar-grp 
{
    display: none;
}
.mce-tinymce:not(.wm-focus) .mce-edit-area {
    border: none !important;
}
    */

.mce-container .mce-preview-footer {
    bottom: 0em;
    background: hsl(0,100%,90%);
    width: 100%;
    padding: 0.2em;
    border-top: 1px solid hsl(0,100%,80%);
    font-style: italic;
}
.mce-container .mce-preview-content {
    width: 100%;
    height: 100%;
    padding: 1em;
}

.transparent-input:not(:focus):not(:hover), .transparent-input[readonly] {
    background: none;
    border: none;
    padding: 3px 2px;
}

.timeline-write-comment {
    margin-bottom: 2em;
}

.jme-var {
	color: olive;
}

.jme-simplify {
	color: blue;
}

.jme-subvar {
	color: gray;
}

.jme-error {
    color: red;
}

gapfill {
	border: 1px solid #888;
	padding: 0.1em 0.3em;
	color: #888;
	border-radius: 2px;
	display: inline-block;
}

.help-block {
    font-weight: normal;
}
.help-block.help-block-inline {
    display: inline;
}

editor-pager .still-to-do {
    cursor: pointer;
}
editor-pager nav {
    border-top: 1px solid #eee;
    margin-top: 4rem;
}

.pager li.ready a {
  color: #fff;
  background-color: #5cb85c;
  border-color: #4cae4c;
}
.pager li.ready:focus a {
  color: #fff;
  background-color: #449d44;
  border-color: #255625;
}
.pager li.ready:hover a {
  color: #fff;
  background-color: #449d44;
  border-color: #398439;
}

<<<<<<< HEAD
@media (min-width: 768px) and (max-width: 992px) {
    .nav-pills.nav-stacked > li > a {
        padding-left: 5px;
        padding-right: 5px;
        text-align: center;
    }
=======
.taxonomy .panel-heading {
    cursor: ns-resize;
}

.taxonomy-node > .description {
    cursor: pointer;
    background: none;
    border: none;
    padding: 0;
    text-align: left;
    font-weight: normal;
}
.taxonomy-node.used > .description {
    font-weight: bold;
    color: inherit;
}
.taxonomy-node ul {
    padding-left: 1em;
>>>>>>> a1ef1e62
}

/*
#name-header {
    padding: 0;
    min-height: 1.2em;
    font-size: 2em;
    margin-top: 0;
}

#admin {
	margin-top: 5px;
	margin-bottom: 15px;
	font-size: 24px;
    list-style: none;
    margin: 0;
	line-height: 1.5em;
}
#admin > li {
    display: inline-block;
    margin-right: 2em;
    vertical-align: top;
}

.row-fluid.section:not(:last-child) {
	margin-bottom: 1em;
	padding-bottom: 1em;
	border-bottom: 1px solid #eee;
}
#controls {
	margin-bottom: 1em;
}

.controlbox a:before {
	margin-right: 4px;
}

.icon-button {
    border: none;
    width: 24px;
    height: 24px;
    padding: 0;
    margin: 0 0 0.5em 0;
    background: none;
	vertical-align: baseline;
}
.icon-button:focus, .icon-button:hover {
	background-color: transparent;
}

.star {
    background: url(../images/star_24x24_grey.png);
}

.star.starred, .star:hover {
    background: url(../images/star_24x24_yellow.png);
}

.controlbox .preview-li {
    width: 10em;
	position: relative;
}

.controlbox .stamp-of-approval-dropdown {
	margin-left: 6px;
}

.stamp-buttons .stamp-yes {
    float: left;
}

.stamp-buttons .stamp-no {
    float: right;
}

form.licence {
    margin-bottom: 0;
}

#preview-error {
	max-height: 15em;
	overflow-y:scroll;
}

body .wm_preview {
	padding: 1.5em;
}

button.delete {
	background: transparent url(../images/x_alt_16x16.png) no-repeat;
	width: 16px;
	height: 16px;
	border:none;
	margin-left: .3em;
	padding: 0;
}
button.delete:hover {
	cursor:pointer;
	background-color: #f90;
    border-radius: 50%;
}
button.delete-grey {
	background: transparent url(../images/x_14x14.png) no-repeat center;
	width: 14px;
	height: 14px;
    padding: 9px;
}
button.delete-grey:hover {
    border-radius: 0;
}



.listbox ul {
	display:inline-block;
	padding: 0;
	margin: 0;
	background: white;
}

.listbox li {
	display:inline-block;
	margin-right:.2em;
	background: #ddd;
	padding:0 .3em;
	font-family:monospace;
    float: left
}
.listbox li:hover {
	background: #bbb;
	cursor:default;
}

.handle {
	cursor: move;
	width: 6px;
	height: 2.5em;
	display: inline-block;
	background: transparent url(../images/move_vertical_6x16.png) no-repeat;
	padding: 2px 8px;
	padding-left: 30px;
	background-position: center center;
	vertical-align: middle;
}
.handle:hover {
	background-color: #f90;
}


.ui-effects-wrapper {
	display: inline-block;
}

.nav-list {
	margin-bottom: 1em;
}

.access-search {
    margin-top: 2em;
}
.access-search:first-child {
    margin-top: 0;
}

.form-inline .control-label .helplink.small {
    vertical-align: middle;
}

.helplink.small {
    background: #ddd;
    width: 14px;
    height: 14px;
    display: inline-block;
    text-align: center;
    vertical-align: top;
    border-radius: 50%;
    font-size: 10px;
    font-weight: normal;
    line-height: 14px;
    margin-left: 5px;
	border: 1px solid #08c;
	opacity: 0.5;
}
.helplink.small:hover {
    text-decoration: none;
    background: #fc0;
	opacity: 1;
	border-color: #005580;
}

.helplink.big {
    margin-bottom: 0.5em;
    display: inline-block;
}

.control-label {
    position: relative;
    padding-right: 30px;
}
.form-horizontal .control-label .helplink {
    position: absolute;
    top: 7px;
    right: 10px;
}

.span4 select, .span4 input {
	max-width: 170px;
}

.timeline-write-comment {
    margin: 1em 0;
}
.timeline-write-comment h4 {
    margin: 0;
}

.timeline-write-comment form {
    padding: 0 1em;
}
.timeline-write-comment form .buttons {
    margin-top: 0.5em;
}

.timeline-event td {
    padding: 0.5em 0.3em 0.8em 0.3em;
	vertical-align: top;
}
.timeline-event .action {
    border-right: 1px solid  #eee;
    /* border-left: 1px solid #eee; */
}
.timeline-event:not(:last-child) td {
	border-bottom: 1px solid #eee;
}

.timeline-event td:not(:last-child) {
	white-space: nowrap;
}
.timeline-event td:last-child {
	width: 95%;
}

.timeline-event.deleting {
    opacity: 0.5;
}

.timeline-event.version .comment {
	padding: 4px 6px;
	margin: 0;
}
.timeline-event.version .comment .edit-comment {
    margin: 0;
    border: 0;
    box-shadow: none;
    font-size: 1em;
    min-width: 10em;
	color: black;
	padding: 3px;
}
.timeline-event.version .comment .edit-comment:hover {
    background: #acdeff;
}
.timeline-event.version .comment .edit-comment:focus {
    background: #eee;
}

.timeline-item table {
    margin: 1em 0;
}
.timeline-item table td, .timeline-item table th {
    border: 1px solid #ddd;
    padding: 0.5em;
}

#edit-history {
	text-align: right;
}
#edit-history button {
	border: none;
	background: none;
	font-size: 1.3em;
	padding: 0.5em;
	margin: 0;
    cursor: default;
}
#edit-history button:hover:enabled {
	background: #f90;
	color: white;
    cursor: pointer;
}

.add-to-basket {
    transition: transform 0.1s;
}

.add-to-basket:active {
    transform: scale(1.2);
}

*/
<|MERGE_RESOLUTION|>--- conflicted
+++ resolved
@@ -1,475 +1,474 @@
-﻿.nothing-here {
-	font-style: italic;
-}
-
-#editor-controls-collapse.navbar-collapse {
-    padding: 0;
-}
-
-.share-link {
-    font-family: monospace;
-}
-
-.CodeMirror {
-	border: 1px solid #ccc;
-	height: auto;
-	min-height: 2.8em;
-    margin-bottom: 1em;
-}
-.CodeMirror-scroll {
-	height: auto;
-	max-height: 90vh;
-}
-
-.writemathsContainer {
-    margin-bottom: 1em;
-}
-
-.writemathsContainer textarea.wmTextArea {
-	display: none;
-}
-
-.writemathsContainer .CodeMirror {
-	display: inherit;
-	width: 100%;
-}
-.writemathsContainer.on .CodeMirror {
-	display: none;
-}
-
-.writemathsContainer .wmToggle {
-	border: none;
-	background: none;
-	padding: 0;
-}
-
-.writemathsContainer .wmToggle:before {
-	content: url(../images/x_14x14.png);
-	padding-left: 4px;
-}
-
-.writemathsContainer.on .wmToggle:before {
-	content: url(../images/check_16x13.png);
-}
-
-body.mce-fullscreen .mce-fullscreen {
-    z-index: 1000;
-}
-
-/*
-.mce-tinymce:not(.wm-focus) .mce-toolbar,
-.mce-tinymce:not(.wm-focus) .mce-toolbar-grp 
-{
-    display: none;
-}
-.mce-tinymce:not(.wm-focus) .mce-edit-area {
-    border: none !important;
-}
-    */
-
-.mce-container .mce-preview-footer {
-    bottom: 0em;
-    background: hsl(0,100%,90%);
-    width: 100%;
-    padding: 0.2em;
-    border-top: 1px solid hsl(0,100%,80%);
-    font-style: italic;
-}
-.mce-container .mce-preview-content {
-    width: 100%;
-    height: 100%;
-    padding: 1em;
-}
-
-.transparent-input:not(:focus):not(:hover), .transparent-input[readonly] {
-    background: none;
-    border: none;
-    padding: 3px 2px;
-}
-
-.timeline-write-comment {
-    margin-bottom: 2em;
-}
-
-.jme-var {
-	color: olive;
-}
-
-.jme-simplify {
-	color: blue;
-}
-
-.jme-subvar {
-	color: gray;
-}
-
-.jme-error {
-    color: red;
-}
-
-gapfill {
-	border: 1px solid #888;
-	padding: 0.1em 0.3em;
-	color: #888;
-	border-radius: 2px;
-	display: inline-block;
-}
-
-.help-block {
-    font-weight: normal;
-}
-.help-block.help-block-inline {
-    display: inline;
-}
-
-editor-pager .still-to-do {
-    cursor: pointer;
-}
-editor-pager nav {
-    border-top: 1px solid #eee;
-    margin-top: 4rem;
-}
-
-.pager li.ready a {
-  color: #fff;
-  background-color: #5cb85c;
-  border-color: #4cae4c;
-}
-.pager li.ready:focus a {
-  color: #fff;
-  background-color: #449d44;
-  border-color: #255625;
-}
-.pager li.ready:hover a {
-  color: #fff;
-  background-color: #449d44;
-  border-color: #398439;
-}
-
-<<<<<<< HEAD
-@media (min-width: 768px) and (max-width: 992px) {
-    .nav-pills.nav-stacked > li > a {
-        padding-left: 5px;
-        padding-right: 5px;
-        text-align: center;
-    }
-=======
-.taxonomy .panel-heading {
-    cursor: ns-resize;
-}
-
-.taxonomy-node > .description {
-    cursor: pointer;
-    background: none;
-    border: none;
-    padding: 0;
-    text-align: left;
-    font-weight: normal;
-}
-.taxonomy-node.used > .description {
-    font-weight: bold;
-    color: inherit;
-}
-.taxonomy-node ul {
-    padding-left: 1em;
->>>>>>> a1ef1e62
-}
-
-/*
-#name-header {
-    padding: 0;
-    min-height: 1.2em;
-    font-size: 2em;
-    margin-top: 0;
-}
-
-#admin {
-	margin-top: 5px;
-	margin-bottom: 15px;
-	font-size: 24px;
-    list-style: none;
-    margin: 0;
-	line-height: 1.5em;
-}
-#admin > li {
-    display: inline-block;
-    margin-right: 2em;
-    vertical-align: top;
-}
-
-.row-fluid.section:not(:last-child) {
-	margin-bottom: 1em;
-	padding-bottom: 1em;
-	border-bottom: 1px solid #eee;
-}
-#controls {
-	margin-bottom: 1em;
-}
-
-.controlbox a:before {
-	margin-right: 4px;
-}
-
-.icon-button {
-    border: none;
-    width: 24px;
-    height: 24px;
-    padding: 0;
-    margin: 0 0 0.5em 0;
-    background: none;
-	vertical-align: baseline;
-}
-.icon-button:focus, .icon-button:hover {
-	background-color: transparent;
-}
-
-.star {
-    background: url(../images/star_24x24_grey.png);
-}
-
-.star.starred, .star:hover {
-    background: url(../images/star_24x24_yellow.png);
-}
-
-.controlbox .preview-li {
-    width: 10em;
-	position: relative;
-}
-
-.controlbox .stamp-of-approval-dropdown {
-	margin-left: 6px;
-}
-
-.stamp-buttons .stamp-yes {
-    float: left;
-}
-
-.stamp-buttons .stamp-no {
-    float: right;
-}
-
-form.licence {
-    margin-bottom: 0;
-}
-
-#preview-error {
-	max-height: 15em;
-	overflow-y:scroll;
-}
-
-body .wm_preview {
-	padding: 1.5em;
-}
-
-button.delete {
-	background: transparent url(../images/x_alt_16x16.png) no-repeat;
-	width: 16px;
-	height: 16px;
-	border:none;
-	margin-left: .3em;
-	padding: 0;
-}
-button.delete:hover {
-	cursor:pointer;
-	background-color: #f90;
-    border-radius: 50%;
-}
-button.delete-grey {
-	background: transparent url(../images/x_14x14.png) no-repeat center;
-	width: 14px;
-	height: 14px;
-    padding: 9px;
-}
-button.delete-grey:hover {
-    border-radius: 0;
-}
-
-
-
-.listbox ul {
-	display:inline-block;
-	padding: 0;
-	margin: 0;
-	background: white;
-}
-
-.listbox li {
-	display:inline-block;
-	margin-right:.2em;
-	background: #ddd;
-	padding:0 .3em;
-	font-family:monospace;
-    float: left
-}
-.listbox li:hover {
-	background: #bbb;
-	cursor:default;
-}
-
-.handle {
-	cursor: move;
-	width: 6px;
-	height: 2.5em;
-	display: inline-block;
-	background: transparent url(../images/move_vertical_6x16.png) no-repeat;
-	padding: 2px 8px;
-	padding-left: 30px;
-	background-position: center center;
-	vertical-align: middle;
-}
-.handle:hover {
-	background-color: #f90;
-}
-
-
-.ui-effects-wrapper {
-	display: inline-block;
-}
-
-.nav-list {
-	margin-bottom: 1em;
-}
-
-.access-search {
-    margin-top: 2em;
-}
-.access-search:first-child {
-    margin-top: 0;
-}
-
-.form-inline .control-label .helplink.small {
-    vertical-align: middle;
-}
-
-.helplink.small {
-    background: #ddd;
-    width: 14px;
-    height: 14px;
-    display: inline-block;
-    text-align: center;
-    vertical-align: top;
-    border-radius: 50%;
-    font-size: 10px;
-    font-weight: normal;
-    line-height: 14px;
-    margin-left: 5px;
-	border: 1px solid #08c;
-	opacity: 0.5;
-}
-.helplink.small:hover {
-    text-decoration: none;
-    background: #fc0;
-	opacity: 1;
-	border-color: #005580;
-}
-
-.helplink.big {
-    margin-bottom: 0.5em;
-    display: inline-block;
-}
-
-.control-label {
-    position: relative;
-    padding-right: 30px;
-}
-.form-horizontal .control-label .helplink {
-    position: absolute;
-    top: 7px;
-    right: 10px;
-}
-
-.span4 select, .span4 input {
-	max-width: 170px;
-}
-
-.timeline-write-comment {
-    margin: 1em 0;
-}
-.timeline-write-comment h4 {
-    margin: 0;
-}
-
-.timeline-write-comment form {
-    padding: 0 1em;
-}
-.timeline-write-comment form .buttons {
-    margin-top: 0.5em;
-}
-
-.timeline-event td {
-    padding: 0.5em 0.3em 0.8em 0.3em;
-	vertical-align: top;
-}
-.timeline-event .action {
-    border-right: 1px solid  #eee;
-    /* border-left: 1px solid #eee; */
-}
-.timeline-event:not(:last-child) td {
-	border-bottom: 1px solid #eee;
-}
-
-.timeline-event td:not(:last-child) {
-	white-space: nowrap;
-}
-.timeline-event td:last-child {
-	width: 95%;
-}
-
-.timeline-event.deleting {
-    opacity: 0.5;
-}
-
-.timeline-event.version .comment {
-	padding: 4px 6px;
-	margin: 0;
-}
-.timeline-event.version .comment .edit-comment {
-    margin: 0;
-    border: 0;
-    box-shadow: none;
-    font-size: 1em;
-    min-width: 10em;
-	color: black;
-	padding: 3px;
-}
-.timeline-event.version .comment .edit-comment:hover {
-    background: #acdeff;
-}
-.timeline-event.version .comment .edit-comment:focus {
-    background: #eee;
-}
-
-.timeline-item table {
-    margin: 1em 0;
-}
-.timeline-item table td, .timeline-item table th {
-    border: 1px solid #ddd;
-    padding: 0.5em;
-}
-
-#edit-history {
-	text-align: right;
-}
-#edit-history button {
-	border: none;
-	background: none;
-	font-size: 1.3em;
-	padding: 0.5em;
-	margin: 0;
-    cursor: default;
-}
-#edit-history button:hover:enabled {
-	background: #f90;
-	color: white;
-    cursor: pointer;
-}
-
-.add-to-basket {
-    transition: transform 0.1s;
-}
-
-.add-to-basket:active {
-    transform: scale(1.2);
-}
-
-*/
+﻿.nothing-here {
+	font-style: italic;
+}
+
+#editor-controls-collapse.navbar-collapse {
+    padding: 0;
+}
+
+.share-link {
+    font-family: monospace;
+}
+
+.CodeMirror {
+	border: 1px solid #ccc;
+	height: auto;
+	min-height: 2.8em;
+    margin-bottom: 1em;
+}
+.CodeMirror-scroll {
+	height: auto;
+	max-height: 90vh;
+}
+
+.writemathsContainer {
+    margin-bottom: 1em;
+}
+
+.writemathsContainer textarea.wmTextArea {
+	display: none;
+}
+
+.writemathsContainer .CodeMirror {
+	display: inherit;
+	width: 100%;
+}
+.writemathsContainer.on .CodeMirror {
+	display: none;
+}
+
+.writemathsContainer .wmToggle {
+	border: none;
+	background: none;
+	padding: 0;
+}
+
+.writemathsContainer .wmToggle:before {
+	content: url(../images/x_14x14.png);
+	padding-left: 4px;
+}
+
+.writemathsContainer.on .wmToggle:before {
+	content: url(../images/check_16x13.png);
+}
+
+body.mce-fullscreen .mce-fullscreen {
+    z-index: 1000;
+}
+
+/*
+.mce-tinymce:not(.wm-focus) .mce-toolbar,
+.mce-tinymce:not(.wm-focus) .mce-toolbar-grp 
+{
+    display: none;
+}
+.mce-tinymce:not(.wm-focus) .mce-edit-area {
+    border: none !important;
+}
+    */
+
+.mce-container .mce-preview-footer {
+    bottom: 0em;
+    background: hsl(0,100%,90%);
+    width: 100%;
+    padding: 0.2em;
+    border-top: 1px solid hsl(0,100%,80%);
+    font-style: italic;
+}
+.mce-container .mce-preview-content {
+    width: 100%;
+    height: 100%;
+    padding: 1em;
+}
+
+.transparent-input:not(:focus):not(:hover), .transparent-input[readonly] {
+    background: none;
+    border: none;
+    padding: 3px 2px;
+}
+
+.timeline-write-comment {
+    margin-bottom: 2em;
+}
+
+.jme-var {
+	color: olive;
+}
+
+.jme-simplify {
+	color: blue;
+}
+
+.jme-subvar {
+	color: gray;
+}
+
+.jme-error {
+    color: red;
+}
+
+gapfill {
+	border: 1px solid #888;
+	padding: 0.1em 0.3em;
+	color: #888;
+	border-radius: 2px;
+	display: inline-block;
+}
+
+.help-block {
+    font-weight: normal;
+}
+.help-block.help-block-inline {
+    display: inline;
+}
+
+editor-pager .still-to-do {
+    cursor: pointer;
+}
+editor-pager nav {
+    border-top: 1px solid #eee;
+    margin-top: 4rem;
+}
+
+.pager li.ready a {
+  color: #fff;
+  background-color: #5cb85c;
+  border-color: #4cae4c;
+}
+.pager li.ready:focus a {
+  color: #fff;
+  background-color: #449d44;
+  border-color: #255625;
+}
+.pager li.ready:hover a {
+  color: #fff;
+  background-color: #449d44;
+  border-color: #398439;
+}
+
+@media (min-width: 768px) and (max-width: 992px) {
+    .nav-pills.nav-stacked > li > a {
+        padding-left: 5px;
+        padding-right: 5px;
+        text-align: center;
+    }
+}
+
+.taxonomy .panel-heading {
+    cursor: ns-resize;
+}
+
+.taxonomy-node > .description {
+    cursor: pointer;
+    background: none;
+    border: none;
+    padding: 0;
+    text-align: left;
+    font-weight: normal;
+}
+.taxonomy-node.used > .description {
+    font-weight: bold;
+    color: inherit;
+}
+.taxonomy-node ul {
+    padding-left: 1em;
+}
+
+/*
+#name-header {
+    padding: 0;
+    min-height: 1.2em;
+    font-size: 2em;
+    margin-top: 0;
+}
+
+#admin {
+	margin-top: 5px;
+	margin-bottom: 15px;
+	font-size: 24px;
+    list-style: none;
+    margin: 0;
+	line-height: 1.5em;
+}
+#admin > li {
+    display: inline-block;
+    margin-right: 2em;
+    vertical-align: top;
+}
+
+.row-fluid.section:not(:last-child) {
+	margin-bottom: 1em;
+	padding-bottom: 1em;
+	border-bottom: 1px solid #eee;
+}
+#controls {
+	margin-bottom: 1em;
+}
+
+.controlbox a:before {
+	margin-right: 4px;
+}
+
+.icon-button {
+    border: none;
+    width: 24px;
+    height: 24px;
+    padding: 0;
+    margin: 0 0 0.5em 0;
+    background: none;
+	vertical-align: baseline;
+}
+.icon-button:focus, .icon-button:hover {
+	background-color: transparent;
+}
+
+.star {
+    background: url(../images/star_24x24_grey.png);
+}
+
+.star.starred, .star:hover {
+    background: url(../images/star_24x24_yellow.png);
+}
+
+.controlbox .preview-li {
+    width: 10em;
+	position: relative;
+}
+
+.controlbox .stamp-of-approval-dropdown {
+	margin-left: 6px;
+}
+
+.stamp-buttons .stamp-yes {
+    float: left;
+}
+
+.stamp-buttons .stamp-no {
+    float: right;
+}
+
+form.licence {
+    margin-bottom: 0;
+}
+
+#preview-error {
+	max-height: 15em;
+	overflow-y:scroll;
+}
+
+body .wm_preview {
+	padding: 1.5em;
+}
+
+button.delete {
+	background: transparent url(../images/x_alt_16x16.png) no-repeat;
+	width: 16px;
+	height: 16px;
+	border:none;
+	margin-left: .3em;
+	padding: 0;
+}
+button.delete:hover {
+	cursor:pointer;
+	background-color: #f90;
+    border-radius: 50%;
+}
+button.delete-grey {
+	background: transparent url(../images/x_14x14.png) no-repeat center;
+	width: 14px;
+	height: 14px;
+    padding: 9px;
+}
+button.delete-grey:hover {
+    border-radius: 0;
+}
+
+
+
+.listbox ul {
+	display:inline-block;
+	padding: 0;
+	margin: 0;
+	background: white;
+}
+
+.listbox li {
+	display:inline-block;
+	margin-right:.2em;
+	background: #ddd;
+	padding:0 .3em;
+	font-family:monospace;
+    float: left
+}
+.listbox li:hover {
+	background: #bbb;
+	cursor:default;
+}
+
+.handle {
+	cursor: move;
+	width: 6px;
+	height: 2.5em;
+	display: inline-block;
+	background: transparent url(../images/move_vertical_6x16.png) no-repeat;
+	padding: 2px 8px;
+	padding-left: 30px;
+	background-position: center center;
+	vertical-align: middle;
+}
+.handle:hover {
+	background-color: #f90;
+}
+
+
+.ui-effects-wrapper {
+	display: inline-block;
+}
+
+.nav-list {
+	margin-bottom: 1em;
+}
+
+.access-search {
+    margin-top: 2em;
+}
+.access-search:first-child {
+    margin-top: 0;
+}
+
+.form-inline .control-label .helplink.small {
+    vertical-align: middle;
+}
+
+.helplink.small {
+    background: #ddd;
+    width: 14px;
+    height: 14px;
+    display: inline-block;
+    text-align: center;
+    vertical-align: top;
+    border-radius: 50%;
+    font-size: 10px;
+    font-weight: normal;
+    line-height: 14px;
+    margin-left: 5px;
+	border: 1px solid #08c;
+	opacity: 0.5;
+}
+.helplink.small:hover {
+    text-decoration: none;
+    background: #fc0;
+	opacity: 1;
+	border-color: #005580;
+}
+
+.helplink.big {
+    margin-bottom: 0.5em;
+    display: inline-block;
+}
+
+.control-label {
+    position: relative;
+    padding-right: 30px;
+}
+.form-horizontal .control-label .helplink {
+    position: absolute;
+    top: 7px;
+    right: 10px;
+}
+
+.span4 select, .span4 input {
+	max-width: 170px;
+}
+
+.timeline-write-comment {
+    margin: 1em 0;
+}
+.timeline-write-comment h4 {
+    margin: 0;
+}
+
+.timeline-write-comment form {
+    padding: 0 1em;
+}
+.timeline-write-comment form .buttons {
+    margin-top: 0.5em;
+}
+
+.timeline-event td {
+    padding: 0.5em 0.3em 0.8em 0.3em;
+	vertical-align: top;
+}
+.timeline-event .action {
+    border-right: 1px solid  #eee;
+    /* border-left: 1px solid #eee; */
+}
+.timeline-event:not(:last-child) td {
+	border-bottom: 1px solid #eee;
+}
+
+.timeline-event td:not(:last-child) {
+	white-space: nowrap;
+}
+.timeline-event td:last-child {
+	width: 95%;
+}
+
+.timeline-event.deleting {
+    opacity: 0.5;
+}
+
+.timeline-event.version .comment {
+	padding: 4px 6px;
+	margin: 0;
+}
+.timeline-event.version .comment .edit-comment {
+    margin: 0;
+    border: 0;
+    box-shadow: none;
+    font-size: 1em;
+    min-width: 10em;
+	color: black;
+	padding: 3px;
+}
+.timeline-event.version .comment .edit-comment:hover {
+    background: #acdeff;
+}
+.timeline-event.version .comment .edit-comment:focus {
+    background: #eee;
+}
+
+.timeline-item table {
+    margin: 1em 0;
+}
+.timeline-item table td, .timeline-item table th {
+    border: 1px solid #ddd;
+    padding: 0.5em;
+}
+
+#edit-history {
+	text-align: right;
+}
+#edit-history button {
+	border: none;
+	background: none;
+	font-size: 1.3em;
+	padding: 0.5em;
+	margin: 0;
+    cursor: default;
+}
+#edit-history button:hover:enabled {
+	background: #f90;
+	color: white;
+    cursor: pointer;
+}
+
+.add-to-basket {
+    transition: transform 0.1s;
+}
+
+.add-to-basket:active {
+    transform: scale(1.2);
+}
+
+*/