﻿#admin {
	margin-top: 5px;
	margin-bottom: 15px;
	font-size: 24px;
}

#question-name {
	font-size: 2em;
	height: 1.5em;
}

#rulesets {
	margin-top: 30px;
}

<<<<<<< HEAD
.extensions {
	list-style-type: none;
	margin-left: 0;
}
.extension {
	padding: 4px;
}

.extension input[type="checkbox"] {
	margin-top: 0;
}

.tags form {
	margin-bottom: 0;
}

.tags ul {
    list-style: none;
    margin-left: 0;
}

.tag {
    display: inline-block;
    padding: 4px;
    margin: 2px 0;
}

.parts .delete {
=======
.parts.nav .delete {
>>>>>>> 61bcfdda
	float:right;
	border-radius: 50%;
	background-color: white;
	margin-top: 4px;
}

.parts.nav .part {
	margin-bottom: 1em;
}

.gaps .addgap, .steps .addstep {
	text-align: right;
}

.part-edit:not(:last-child) {
	padding-bottom: 2em;
	margin-bottom: 2em;
	border-bottom: 3px dashed #888;
}

.part-edit .header {
	background-color: #eee;
	padding: 0 6px;
	border-radius: 6px;
	margin: 0 0 6px 0;
}

.part-edit .header .type {
	font-size: 1em;
	width: auto;
	height: auto;
	border: none;
	padding: 0;
	margin: 4px 0;
}

.part-edit .choices {
	list-style-type: none;
	margin-left: 0;
}

.jme-answer {
	display: inline-block;
	padding: 5px;
}

.variable button.delete {
	float: right;
}


/* OLD 
#admin #delete form {
	display: none;
}

.question > * > .fold {
	background: #f5f5ff;
	padding-right:1em;
}

.question > * > button.delete, .part > * > button.delete, .function > * > button.delete {
	position: absolute;
	left: -2em;
	top: 1em;
}

.part {
    position: relative;
}
.part .reorder {
    position: absolute;
    left: -2em;
    top: 3em;
}

.part .reorder button {
	padding: 6px;
	border: none;
	background: none no-repeat;
}

.part .reorder .up {
	background-image: url(../../images/arrow_up_12x12.png);
}

.part .reorder .down {
	background-image: url(../../images/arrow_down_12x12.png);
}

.part > * > .fold {
	background: #f5fff5;
}

.variables {
	width: 100%;
}

.variables th {
	text-align: center;
}

.variables tr.controls {
	text-align: center;
}

.variable.ui-sortable-helper {
	border: 1px solid #ccc;
	background: #f4f4ee;
}

.variable .value {
	overflow-x: auto;
}

.variable .handlecol {
	width: 50px;
}

.ruleset .name {
	width: 100px;
}

.function .parameters .list {
	float: right;
}

.function .parameters .addparameter {
	clear: both;
	float: right;
}

.function .definition {
	width: 40em;
}

.function .error {
    color: red;
    background: #fcc;
    display: inline-block;
    padding: 0.3em 0.5em;
    vertical-align: middle;
}

table.multiplechoice {
	width:auto;
	margin-left:2em;
}

.matrix {
	overflow:auto;
}

table.multiplechoice th {
	background: #c3d9ff;
}

.choice td, .choice th {
	text-align: center;
	padding: 0 0.5em 0 0.5em;
	border-bottom: #ccc 1px solid;
	overflow-x: auto;
    overflow-y: auto;
}

ul.choices {
	list-style:none;
}

.jme-answer {
	margin-bottom: 0.5em;
}

.definition code {
    background: white;
    display: block;
    clear: both;
    padding: 0.5em 1em;
    max-width: 700px;
    white-space: pre;
    overflow-x: auto;
}

input.marks {
	text-align: center;
}

.part.m_n_x input.marks {
	width: 100%;
}

.choice {
	margin-bottom: 0.5em;
}
*/
<|MERGE_RESOLUTION|>--- conflicted
+++ resolved
@@ -1,242 +1,238 @@
-﻿#admin {
-	margin-top: 5px;
-	margin-bottom: 15px;
-	font-size: 24px;
-}
-
-#question-name {
-	font-size: 2em;
-	height: 1.5em;
-}
-
-#rulesets {
-	margin-top: 30px;
-}
-
-<<<<<<< HEAD
-.extensions {
-	list-style-type: none;
-	margin-left: 0;
-}
-.extension {
-	padding: 4px;
-}
-
-.extension input[type="checkbox"] {
-	margin-top: 0;
-}
-
-.tags form {
-	margin-bottom: 0;
-}
-
-.tags ul {
-    list-style: none;
-    margin-left: 0;
-}
-
-.tag {
-    display: inline-block;
-    padding: 4px;
-    margin: 2px 0;
-}
-
-.parts .delete {
-=======
-.parts.nav .delete {
->>>>>>> 61bcfdda
-	float:right;
-	border-radius: 50%;
-	background-color: white;
-	margin-top: 4px;
-}
-
-.parts.nav .part {
-	margin-bottom: 1em;
-}
-
-.gaps .addgap, .steps .addstep {
-	text-align: right;
-}
-
-.part-edit:not(:last-child) {
-	padding-bottom: 2em;
-	margin-bottom: 2em;
-	border-bottom: 3px dashed #888;
-}
-
-.part-edit .header {
-	background-color: #eee;
-	padding: 0 6px;
-	border-radius: 6px;
-	margin: 0 0 6px 0;
-}
-
-.part-edit .header .type {
-	font-size: 1em;
-	width: auto;
-	height: auto;
-	border: none;
-	padding: 0;
-	margin: 4px 0;
-}
-
-.part-edit .choices {
-	list-style-type: none;
-	margin-left: 0;
-}
-
-.jme-answer {
-	display: inline-block;
-	padding: 5px;
-}
-
-.variable button.delete {
-	float: right;
-}
-
-
-/* OLD 
-#admin #delete form {
-	display: none;
-}
-
-.question > * > .fold {
-	background: #f5f5ff;
-	padding-right:1em;
-}
-
-.question > * > button.delete, .part > * > button.delete, .function > * > button.delete {
-	position: absolute;
-	left: -2em;
-	top: 1em;
-}
-
-.part {
-    position: relative;
-}
-.part .reorder {
-    position: absolute;
-    left: -2em;
-    top: 3em;
-}
-
-.part .reorder button {
-	padding: 6px;
-	border: none;
-	background: none no-repeat;
-}
-
-.part .reorder .up {
-	background-image: url(../../images/arrow_up_12x12.png);
-}
-
-.part .reorder .down {
-	background-image: url(../../images/arrow_down_12x12.png);
-}
-
-.part > * > .fold {
-	background: #f5fff5;
-}
-
-.variables {
-	width: 100%;
-}
-
-.variables th {
-	text-align: center;
-}
-
-.variables tr.controls {
-	text-align: center;
-}
-
-.variable.ui-sortable-helper {
-	border: 1px solid #ccc;
-	background: #f4f4ee;
-}
-
-.variable .value {
-	overflow-x: auto;
-}
-
-.variable .handlecol {
-	width: 50px;
-}
-
-.ruleset .name {
-	width: 100px;
-}
-
-.function .parameters .list {
-	float: right;
-}
-
-.function .parameters .addparameter {
-	clear: both;
-	float: right;
-}
-
-.function .definition {
-	width: 40em;
-}
-
-.function .error {
-    color: red;
-    background: #fcc;
-    display: inline-block;
-    padding: 0.3em 0.5em;
-    vertical-align: middle;
-}
-
-table.multiplechoice {
-	width:auto;
-	margin-left:2em;
-}
-
-.matrix {
-	overflow:auto;
-}
-
-table.multiplechoice th {
-	background: #c3d9ff;
-}
-
-.choice td, .choice th {
-	text-align: center;
-	padding: 0 0.5em 0 0.5em;
-	border-bottom: #ccc 1px solid;
-	overflow-x: auto;
-    overflow-y: auto;
-}
-
-ul.choices {
-	list-style:none;
-}
-
-.jme-answer {
-	margin-bottom: 0.5em;
-}
-
-.definition code {
-    background: white;
-    display: block;
-    clear: both;
-    padding: 0.5em 1em;
-    max-width: 700px;
-    white-space: pre;
-    overflow-x: auto;
-}
-
-input.marks {
-	text-align: center;
-}
-
-.part.m_n_x input.marks {
-	width: 100%;
-}
-
-.choice {
-	margin-bottom: 0.5em;
-}
-*/
+﻿#admin {
+	margin-top: 5px;
+	margin-bottom: 15px;
+	font-size: 24px;
+}
+
+#question-name {
+	font-size: 2em;
+	height: 1.5em;
+}
+
+#rulesets {
+	margin-top: 30px;
+}
+
+.extensions {
+	list-style-type: none;
+	margin-left: 0;
+}
+.extension {
+	padding: 4px;
+}
+
+.extension input[type="checkbox"] {
+	margin-top: 0;
+}
+
+.tags form {
+	margin-bottom: 0;
+}
+
+.tags ul {
+    list-style: none;
+    margin-left: 0;
+}
+
+.tag {
+    display: inline-block;
+    padding: 4px;
+    margin: 2px 0;
+}
+
+.parts.nav .delete {
+	float:right;
+	border-radius: 50%;
+	background-color: white;
+	margin-top: 4px;
+}
+
+.parts.nav .part {
+	margin-bottom: 1em;
+}
+
+.gaps .addgap, .steps .addstep {
+	text-align: right;
+}
+
+.part-edit:not(:last-child) {
+	padding-bottom: 2em;
+	margin-bottom: 2em;
+	border-bottom: 3px dashed #888;
+}
+
+.part-edit .header {
+	background-color: #eee;
+	padding: 0 6px;
+	border-radius: 6px;
+	margin: 0 0 6px 0;
+}
+
+.part-edit .header .type {
+	font-size: 1em;
+	width: auto;
+	height: auto;
+	border: none;
+	padding: 0;
+	margin: 4px 0;
+}
+
+.part-edit .choices {
+	list-style-type: none;
+	margin-left: 0;
+}
+
+.jme-answer {
+	display: inline-block;
+	padding: 5px;
+}
+
+.variable button.delete {
+	float: right;
+}
+
+
+/* OLD 
+#admin #delete form {
+	display: none;
+}
+
+.question > * > .fold {
+	background: #f5f5ff;
+	padding-right:1em;
+}
+
+.question > * > button.delete, .part > * > button.delete, .function > * > button.delete {
+	position: absolute;
+	left: -2em;
+	top: 1em;
+}
+
+.part {
+    position: relative;
+}
+.part .reorder {
+    position: absolute;
+    left: -2em;
+    top: 3em;
+}
+
+.part .reorder button {
+	padding: 6px;
+	border: none;
+	background: none no-repeat;
+}
+
+.part .reorder .up {
+	background-image: url(../../images/arrow_up_12x12.png);
+}
+
+.part .reorder .down {
+	background-image: url(../../images/arrow_down_12x12.png);
+}
+
+.part > * > .fold {
+	background: #f5fff5;
+}
+
+.variables {
+	width: 100%;
+}
+
+.variables th {
+	text-align: center;
+}
+
+.variables tr.controls {
+	text-align: center;
+}
+
+.variable.ui-sortable-helper {
+	border: 1px solid #ccc;
+	background: #f4f4ee;
+}
+
+.variable .value {
+	overflow-x: auto;
+}
+
+.variable .handlecol {
+	width: 50px;
+}
+
+.ruleset .name {
+	width: 100px;
+}
+
+.function .parameters .list {
+	float: right;
+}
+
+.function .parameters .addparameter {
+	clear: both;
+	float: right;
+}
+
+.function .definition {
+	width: 40em;
+}
+
+.function .error {
+    color: red;
+    background: #fcc;
+    display: inline-block;
+    padding: 0.3em 0.5em;
+    vertical-align: middle;
+}
+
+table.multiplechoice {
+	width:auto;
+	margin-left:2em;
+}
+
+.matrix {
+	overflow:auto;
+}
+
+table.multiplechoice th {
+	background: #c3d9ff;
+}
+
+.choice td, .choice th {
+	text-align: center;
+	padding: 0 0.5em 0 0.5em;
+	border-bottom: #ccc 1px solid;
+	overflow-x: auto;
+    overflow-y: auto;
+}
+
+ul.choices {
+	list-style:none;
+}
+
+.jme-answer {
+	margin-bottom: 0.5em;
+}
+
+.definition code {
+    background: white;
+    display: block;
+    clear: both;
+    padding: 0.5em 1em;
+    max-width: 700px;
+    white-space: pre;
+    overflow-x: auto;
+}
+
+input.marks {
+	text-align: center;
+}
+
+.part.m_n_x input.marks {
+	width: 100%;
+}
+
+.choice {
+	margin-bottom: 0.5em;
+}
+*/