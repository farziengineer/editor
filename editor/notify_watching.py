--- conflicted
+++ resolved
@@ -1,15 +1,6 @@
-<<<<<<< HEAD
-from notifications.signals import notify
-
-def notify_watching(actor,target,**kwargs):
-    for user in target.watching_users:
-        if user!=actor:
-            notify.send(actor,target=target,recipient=user,**kwargs)
-=======
 from notifications.signals import notify
 
 def notify_watching(actor,target,**kwargs):
     for user in target.watching_users.all():
         if user!=actor:
-            notify.send(actor,target=target,recipient=user,**kwargs)
->>>>>>> 8a9e781c
+            notify.send(actor,target=target,recipient=user,**kwargs)