import json
import traceback
from copy import deepcopy
import time
import calendar
import re

import os
import subprocess

from wsgiref.util import FileWrapper
from django.core.exceptions import ValidationError, PermissionDenied
from django.conf import settings
from django.contrib import messages
from django.template.loader import render_to_string
from django.urls import reverse
from django.db.models import Q, Min, Max, Count
from django.db import transaction
from django import http
from django.shortcuts import redirect
from django.views import generic
from django.template.loader import get_template
from django.template import RequestContext

import reversion

from django_tables2.config import RequestConfig

from editor.tables import EditorItemTable
from editor.models import EditorItem, Project, Access, Licence, PullRequest, Taxonomy
import editor.models
import editor.views.generic
from editor.views.errors import forbidden
from editor.views.user import find_users
import editor.forms
from accounts.util import user_json

class MustBeAuthorMixin(object):
    def dispatch(self, request, *args, **kwargs):
        if request.user != self.get_object().author:
            raise PermissionDenied
        return super(MustBeAuthorMixin, self).dispatch(request, *args, **kwargs)


class ProjectQuerysetMixin(object):
    """ Set the queryset for the form's project field to the projects available to the user """
    def get_form(self):
        form = super(ProjectQuerysetMixin, self).get_form()
        form.fields['project'].queryset = self.request.user.userprofile.projects().order_by('name')
        return form

class CreateView(ProjectQuerysetMixin, generic.CreateView):
    model = EditorItem

    def get_initial(self):
        data = self.initial.copy()
        data['author'] = self.request.user
        if 'project' in self.request.GET:
            data['project'] = Project.objects.get(pk=int(self.request.GET['project']))
        else:
            data['project'] = self.request.user.userprofile.personal_project
        return data

class CopyView(ProjectQuerysetMixin, generic.FormView, generic.edit.ModelFormMixin):

    template_name = 'editoritem/copy.html'
    form_class = editor.forms.CopyEditorItemForm

    def dispatch(self, request, *args, **kwargs):
        self.object = self.get_object()
        return super(CopyView, self).dispatch(request, *args, **kwargs)

    def get(self, request, *args, **kwargs):
        if request.is_ajax():
            form_class = self.get_form_class()
            data = self.get_initial()
            data.update(request.GET.dict())
            form = form_class(data)

            if form.is_valid():
                return self.form_valid(form)
            else:
                return self.form_invalid(form)
        else:
            return super(CopyView, self).get(request, *args, **kwargs)

    def get_initial(self):
        data = self.initial.copy()
        data['name'] = "{}'s copy of {}".format(self.request.user.first_name, self.object.editoritem.name)
        if self.object.editoritem.project.can_be_edited_by(self.request.user):
            data['project'] = self.object.editoritem.project.pk
        else:
            data['project'] = self.request.user.userprofile.personal_project.pk
        return data

    def form_valid(self, form):
        obj = self.get_object()
        if not obj.editoritem.can_be_copied_by(self.request.user):
            return http.HttpResponseForbidden("You may not copy this question.")

        obj2 = obj.copy(author=self.request.user)

        obj2.editoritem.set_name(form.cleaned_data.get('name'))
        obj2.editoritem.project = form.cleaned_data.get('project')
        obj2.editoritem.save()
        obj2.editoritem.access_rights.clear()

        if self.request.is_ajax():
            return http.HttpResponse(json.dumps(obj2.summary()), content_type='application/json')
        else:
            return redirect(obj2.get_absolute_url())

    def form_invalid(self, form):
        response = super(CopyView, self).form_invalid(form)
        if self.request.is_ajax():
            return http.JsonResponse(form.errors, status=400)
        else:
            return response


class BaseUpdateView(generic.UpdateView):

    """ Base update view for an EditorItem wrapper (i.e. Question or Exam) """

    def get_object(self, *args, **kwargs):
        obj = super(BaseUpdateView, self).get_object(*args, **kwargs)
        self.editable = obj.editoritem.can_be_edited_by(self.request.user)
        self.can_delete = obj.editoritem.can_be_deleted_by(self.request.user)
        self.can_copy = obj.editoritem.can_be_copied_by(self.request.user)
        return obj

    def dispatch(self, request, *args, **kwargs):
        self.user = request.user
        self.object = self.get_object()

        return super(BaseUpdateView, self).dispatch(request, *args, **kwargs)

    def get(self, request, *args, **kwargs):
        if not self.object.editoritem.can_be_viewed_by(request.user):
            return forbidden(request)
        else:
            if not self.user.is_anonymous:
                self.user.notifications.filter(target_object_id=self.object.pk).mark_all_as_read()

            return super(BaseUpdateView, self).get(request, *args, **kwargs)

    def post(self, request, *args, **kwargs):
        if not self.object.editoritem.can_be_edited_by(self.user):
            return http.HttpResponseForbidden()

        self.data = json.loads(request.POST['json'])

    def pre_save(self, form):
        """ Do anything that needs to be done before saving the object, after creating self.object from the form """
        raise NotImplementedError

    def form_valid(self, form):
        with transaction.atomic(), reversion.create_revision():
            self.object = form.save(commit=False)
            self.pre_save(form)
            self.object.editoritem.taxonomy_nodes.clear()
            self.object.editoritem.taxonomy_nodes.add(*form.cleaned_data['taxonomy_nodes'])
            self.object.editoritem.ability_levels.clear()
            self.object.editoritem.ability_levels.add(*form.cleaned_data['ability_levels'])
            self.object.editoritem.tags.set(*[t.strip() for t in self.data.get('tags', [])])

            self.object.save()

            reversion.set_user(self.user)

        return http.HttpResponse(json.dumps(self.form_valid_response_dict(form)), content_type='application/json')

    def form_valid_response_dict(self, form):
        return {"result": "success", "url": self.get_success_url()}

    def form_invalid(self, form):
        status = {
            "result": "error",
            "message": "Something went wrong...",
            "traceback": traceback.format_exc(),
        }
        return http.HttpResponseServerError(json.dumps(status),
                                       content_type='application/json')

    def get_context_data(self, **kwargs):
        context = super(BaseUpdateView, self).get_context_data(**kwargs)
        self.object.editoritem.get_parsed_content()

        context['item_type'] = self.object.editoritem.item_type

        context['editable'] = self.editable
        context['can_delete'] = self.can_delete
        context['can_copy'] = self.can_copy

        context['project'] = self.object.editoritem.project

        context['access_rights'] = [{'user': user_json(a.user), 'access_level': a.access} for a in Access.objects.filter(item=self.object.editoritem)]

        licences = [licence.as_json() for licence in Licence.objects.all()]

        taxonomies = [{'pk':taxonomy.pk, 'name': taxonomy.name, 'description': taxonomy.description, 'nodes': taxonomy.json} for taxonomy in Taxonomy.objects.all()]

        self.item_json = context['item_json'] = {
            'itemJSON': self.object.edit_dict(),
            'editable': self.editable,
            'item_type': self.object.editoritem.item_type,

            'licences': licences,
            'taxonomies': taxonomies,

            'ability_frameworks': [editor.views.generic.ability_framework_json(af) for af in editor.models.AbilityFramework.objects.all()],

            'previewURL': reverse('{}_preview'.format(self.object.editoritem.item_type), args=(self.object.pk, self.object.editoritem.slug)),
            'previewWindow': str(calendar.timegm(time.gmtime())),
            'current_stamp': editor.views.generic.stamp_json(self.object.editoritem.get_current_stamp()),
        }

        if self.editable:
            self.item_json['public_access'] = self.object.editoritem.public_access
            self.item_json['access_rights'] = context['access_rights']
            context['versions'] = [] # reversion.get_for_object(self.object)

        context['stamp_choices'] = editor.models.STAMP_STATUS_CHOICES

<<<<<<< HEAD
        context['preferred_locale'] = self.request.user.userprofile.language if not self.request.user.is_anonymous() else 'en-GB'
=======
        context['preferred_locale'] = self.request.user.userprofile.language if not self.request.user.is_anonymous else 'en-GB'
        context['locale_files'] = [code for name, code in settings.GLOBAL_SETTINGS['NUMBAS_LOCALES']]
>>>>>>> 50daa527

        return context


class ListView(generic.ListView):
    model = EditorItem
    table_class = EditorItemTable

    def make_table(self):
        config = RequestConfig(self.request, paginate={'per_page': 10})
        results = self.table_class(self.object_list)

        order_by = self.form.cleaned_data.get('order_by')
        if order_by in ('last_modified', 'licence'):
            order_by = '-'+order_by
        results.order_by = order_by

        config.configure(results)

        return results

    def get_context_data(self, **kwargs):
        context = super(ListView, self).get_context_data(**kwargs)
        context['results'] = self.make_table()

        return context

filter_exam = Q(exam__isnull=False)
filter_question = Q(question__isnull=False)

class SearchView(ListView):
    
    template_name = 'editoritem/search.html'

    def base_queryset(self):
        return EditorItem.objects

    def get_viewable_items(self):
        return self.base_queryset().filter(EditorItem.filter_can_be_viewed_by(self.request.user))

    def get_queryset(self):

        data = deepcopy(self.request.GET)
        form = self.form = editor.forms.EditorItemSearchForm(data)
        for field in ('usage', 'item_types', 'order_by', 'tags'):
            form.data.setdefault(field, form.fields[field].initial)
        form.is_valid()

        items = self.get_viewable_items()

        # filter based on tags
        tags = self.tags = form.cleaned_data.get('tags')
        self.filter_tags = Q()
        if tags:
            for tag in tags:
                self.filter_tags = self.filter_tags & Q(tags__name__icontains=tag)
            items = items.filter(self.filter_tags)

        exclude_tags = self.exclude_tags = form.cleaned_data.get('exclude_tags')
        self.filter_exclude_tags = Q()
        if exclude_tags:
            for tag in exclude_tags:
                self.filter_exclude_tags = self.filter_exclude_tags & Q(tags__name__icontains=tag)
            items = items.exclude(self.filter_exclude_tags)

        # filter based on query
        query = self.query = form.cleaned_data.get('query')
        self.filter_query = Q()
        if query:
            words = [w for w in re.split(r'\s+', query) if w != '']
            for word in words:
                self.filter_query = self.filter_query & (Q(name__icontains=word) | Q(metadata__icontains=word))
            items = items.filter(self.filter_query)

        # filter based on item type
        item_types = self.item_types = form.cleaned_data.get('item_types', [])
        if 'exams' in item_types:
            if 'questions' not in item_types:
                items = items.filter(filter_exam)
        elif 'questions' in item_types:
            items = items.filter(filter_question)

        # filter based on author
        author_term = form.cleaned_data.get('author')
        if author_term:
            authors = find_users(author_term)
            self.filter_authors = Q(author__in=authors)
            items = items.filter(self.filter_authors)
        else:
            self.filter_authors = Q()

        # filter based on usage
        usage = form.cleaned_data.get('usage')
        usage_filters = {
            "any": Q(),
            "reuse": Q(licence__can_reuse=True),
            "modify": Q(licence__can_reuse=True, licence__can_modify=True),
            "sell": Q(licence__can_reuse=True, licence__can_sell=True),
            "modify-sell": Q(licence__can_reuse=True, licence__can_modify=True, licence__can_sell=True),
        }
        if usage in usage_filters:
            self.filter_usage = usage_filters[usage]
            items = items.filter(self.filter_usage)
        else:
            self.filter_usage = Q()

        # filter based on ability level
        ability_levels = form.cleaned_data.get('ability_levels')
        if ability_levels.exists():
            d = ability_levels.aggregate(Min('start'), Max('end'))
            start = d['start__min']
            end = d['end__max']
            self.filter_ability_level = Q(ability_level_start__lt=end, ability_level_end__gt=start)
            items = items.filter(self.filter_ability_level)
        else:
            self.filter_ability_level = Q()

        # filter based on status
        status = form.cleaned_data.get('status')
        if status == 'draft':
            self.filter_status = Q(current_stamp=None)
            items = items.filter(self.filter_status)
        elif status and status != 'any':
            self.filter_status = Q(current_stamp__status=status)
            items = items.filter(self.filter_status)
        else:
            self.filter_status = Q()

        # filter based on taxonomy nodes
        taxonomy_nodes = form.cleaned_data.get('taxonomy_nodes')
        if taxonomy_nodes.exists():
            self.filter_taxonomy_node = Q(taxonomy_nodes__in=taxonomy_nodes)
            items = items.filter(self.filter_taxonomy_node).annotate(num_nodes=Count('taxonomy_nodes')).filter(num_nodes=taxonomy_nodes.count())
        else:
            self.filter_taxonomy_node = Q()

        items = items.distinct()

        return items

    def get_context_data(self, **kwargs):
        context = super(SearchView, self).get_context_data(**kwargs)

        context['taxonomies'] = [{'pk':taxonomy.pk, 'name': taxonomy.name, 'description': taxonomy.description, 'nodes': taxonomy.json} for taxonomy in Taxonomy.objects.all()]
        context['used_taxonomy_nodes'] = [n.pk for n in self.form.cleaned_data.get('taxonomy_nodes')]
        context['form'] = self.form
        context['item_types'] = self.form.cleaned_data.get('item_types')
        context['search_query'] = self.query
        context['ability_level_field'] = zip(self.form.fields['ability_levels'].queryset, self.form['ability_levels'])

        return context

class CompileError(Exception):
    def __init__(self, message, stdout='', stderr='', code=0):
        super(CompileError, self).__init__()
        self.message = message
        self.stdout = stdout
        self.stderr = stderr
        self.code = code
    def __str__(self):
        return 'Compilation failed: {}\n Stdout: {}\nStderr: {}\nExit code: {}'.format(self.message, self.stderr, self.stdout, self.code)
    
class CompileObject():
    
    """Compile an exam or question."""

    def get_locale(self, obj):
        if obj.item_type == 'exam':
            return obj.exam.locale
        elif not self.request.user.is_anonymous:
            return self.request.user.userprofile.language
        else:
            return 'en-GB'


    def compile(self, numbasobject, switches, location, obj, locale='en-GB'):
        """
            Construct a temporary exam/question file and compile it.
            Returns the path to the output produced
        """

        numbasobject.data['extensions'] = [os.path.join(os.getcwd(), e.extracted_path) for e in editor.models.Extension.objects.filter(location__in=numbasobject.data.get('extensions', []))]
        for extracted_path in numbasobject.data['extensions']:
            if not os.path.exists(extracted_path):
                raise CompileError("Extension not found at {}. Is MEDIA_ROOT configured correctly? It should be the absolute path to your editor media directory.".format(extracted_path))
        source = str(numbasobject)

        theme_path = obj.theme_path if hasattr(obj, 'theme_path') else 'default'
        if not os.path.exists(theme_path):
            raise CompileError("Theme not found at {}. Is MEDIA_ROOT configured correctly? It should be the absolute path to your editor media directory.".format(theme_path))

        output_location = os.path.join(settings.GLOBAL_SETTINGS['PREVIEW_PATH'], location)
        numbas_command = [
            settings.GLOBAL_SETTINGS['PYTHON_EXEC'],
            os.path.join(settings.GLOBAL_SETTINGS['NUMBAS_PATH'], 'bin', 'numbas.py'),
            '--pipein',
            '-p'+settings.GLOBAL_SETTINGS['NUMBAS_PATH'],
            '-o'+output_location,
            '-t'+theme_path,
            '-l'+locale,
            '--mathjax-url',self.get_mathjax_url()
        ] + switches

        if settings.DEBUG:
            numbas_command += ['--show_traceback']

        process = subprocess.Popen(numbas_command, stdout=subprocess.PIPE, stdin=subprocess.PIPE, stderr=subprocess.PIPE)
        stdout, stderr = process.communicate(source.encode('utf-8'))
        code = process.poll()
        if code != 0:
            raise CompileError('Compilation failed.', stdout=stdout.decode('utf-8'), stderr=stderr.decode('utf-8'), code=code)
        else:
            return output_location

    def get_mathjax_url(self):
        if self.request.user.is_anonymous or self.request.user.userprofile.mathjax_url=='':
            return settings.MATHJAX_URL
        else:
            return self.request.user.userprofile.mathjax_url
    
    def get_error_response(self, error):
        template = get_template("compile/error.html")
        return http.HttpResponseServerError(template.render(RequestContext(self.request, {
            'message': error.message,
            'stdout': error.stdout,
            'stderr': error.stderr,
            'code': error.code,
        }).flatten()))

class PreviewView(generic.DetailView, CompileObject):
    def preview(self, obj):
        numbasobject = obj.as_numbasobject    #need to catch errors
        location = obj.filename
        switches = ['-c']
        try:
            self.compile(numbasobject, switches, location, obj, locale=self.get_locale(obj))
        except CompileError as err:
            return self.get_error_response(err)
        else:
            url = settings.GLOBAL_SETTINGS['PREVIEW_URL'] + location + '/index.html'
            return redirect(url)
        
class ZipView(generic.DetailView, CompileObject):
    def download(self, obj, scorm=False):
        numbasobject = obj.as_numbasobject    #need to catch errors

        switches = ['-cz']

        if settings.GLOBAL_SETTINGS.get('MINIFIER_PATH'):
            switches += ['--minify', settings.GLOBAL_SETTINGS['MINIFIER_PATH']]
        if scorm:
            switches.append('-s')

        location = obj.filename + '.zip'

        try:
            fsLocation = self.compile(numbasobject, switches, location, obj, locale=self.get_locale(obj))
        except CompileError as err:
            return self.get_error_response(err)
        else:
            wrapper = FileWrapper(open(fsLocation, 'rb'))
            response = http.HttpResponse(wrapper, content_type='application/zip')
            response['Content-Disposition'] = 'attachment; filename={}.zip'.format(obj.filename)
            response['Content-Length'] = os.path.getsize(fsLocation)
            response['Cache-Control'] = 'max-age=0,no-cache,no-store'
            return response

class SourceView(generic.DetailView):
    def source(self, obj):
        source = str(obj.as_numbasobject)
        response = http.HttpResponse(source, 'text/plain')
        response['Content-Disposition'] = 'attachment; filename={}.exam'.format(obj.filename)
        response['Cache-Control'] = 'max-age=0,no-cache,no-store'
        return response

class PublishView(generic.UpdateView):
    model = EditorItem
    fields = ['published']
    
    def get_success_url(self):
        ei = self.get_object()
        return reverse('{}_edit'.format(ei.item_type), args=(ei.rel_obj.pk, ei.slug,)) 

    def get(self, *args, **kwargs):
        return redirect(self.get_success_url())

    def post(self, request, *args, **kwargs):
        ei = self.get_object()
        ei.publish()
        ei.save()
        editor.models.ItemChangedTimelineItem.objects.create(user=self.request.user, object=ei, verb='published')
        messages.add_message(self.request, messages.SUCCESS, 'This {} has been published to the public database.'.format(ei.item_type))
        return redirect(self.get_success_url())

class UnPublishView(PublishView):
    def post(self, request, *args, **kwargs):
        ei = self.get_object()
        ei.unpublish()
        ei.save()
        messages.add_message(self.request, messages.INFO, 'This {} has been unpublished from the public database.'.format(ei.item_type))
        return redirect(self.get_success_url())

class SetAccessView(generic.UpdateView):
    model = EditorItem
    form_class = editor.forms.SetAccessForm

    def get_form_kwargs(self):
        kwargs = super(SetAccessView, self).get_form_kwargs()
        kwargs['data'] = self.request.POST.copy()
        kwargs['data'].update({'given_by':self.request.user.pk})
        return kwargs

    def form_valid(self, form):
        item = self.get_object()

        if not item.can_be_edited_by(self.request.user):
            return http.HttpResponseForbidden("You don't have permission to edit this item.")

        self.object = form.save()

        return http.HttpResponse('ok!')

    def form_invalid(self, form):
        return http.HttpResponse(form.errors.as_text())

    def get(self, request, *args, **kwargs):
        return http.HttpResponseNotAllowed(['POST'], 'GET requests are not allowed at this URL.')

class MoveProjectView(MustBeAuthorMixin, ProjectQuerysetMixin, generic.UpdateView):
    model = EditorItem
    form_class = editor.forms.EditorItemMoveProjectForm
    template_name = 'editoritem/move_project.html'

    def get_success_url(self):
        return self.get_object().get_absolute_url()

class CompareView(generic.TemplateView):

    template_name = "editoritem/compare.html"

    def get_context_data(self, pk1, pk2, **kwargs):
        context = super(CompareView, self).get_context_data(**kwargs)
        pk1 = int(pk1)
        pk2 = int(pk2)
        ei1 = context['ei1'] = EditorItem.objects.get(pk=pk1)
        ei2 = context['ei2'] = EditorItem.objects.get(pk=pk2)
        context['pr1_exists'] = PullRequest.objects.open().filter(source=ei1, destination=ei2).exists()
        context['pr2_exists'] = PullRequest.objects.open().filter(source=ei2, destination=ei1).exists()
        context['pr1_auto'] = ei2.can_be_edited_by(self.request.user)
        context['pr2_auto'] = ei1.can_be_edited_by(self.request.user)
        return context

class CreatePullRequestView(generic.CreateView):
    model = PullRequest
    form_class = editor.forms.CreatePullRequestForm

    template_name = "pullrequest/new.html"

    def form_valid(self, form):
        owner = self.request.user

        source = form.instance.source
        destination = form.instance.destination

        self.pr = PullRequest(owner=owner, source=source, destination=destination, comment=form.instance.comment)
        try:
            self.pr.full_clean()
        except ValidationError:
            return redirect('editoritem_compare', args=(source.pk, destination.pk))

        self.pr.save()

        if self.pr.destination.can_be_edited_by(owner):
            self.pr.accept(owner)
            messages.add_message(self.request, messages.SUCCESS, render_to_string('pullrequest/accepted_message.html', {'pr':self.pr}))
            return redirect(self.pr.destination.get_absolute_url())
        else:
            messages.add_message(self.request, messages.INFO, render_to_string('pullrequest/created_message.html', {'pr':self.pr}))
            return redirect(self.pr.source.get_absolute_url())

    def get_context_data(self, *args, **kwargs):
        context = super(CreatePullRequestView, self).get_context_data(**kwargs)

        context['source'] = EditorItem.objects.get(pk=int(self.request.GET.get('source')))
        context['destination'] = EditorItem.objects.get(pk=int(self.request.GET.get('destination')))

        return context

class ClosePullRequestView(generic.UpdateView):

    model = PullRequest

    def post(self, request, *args, **kwargs):
        pr = self.get_object()

        if not pr.can_be_merged_by(request.user):
            return http.HttpResponseForbidden('You don\'t have the necessary access rights.')

        action = request.POST.get('action')
        if action == 'accept':
            pr.accept(request.user)
            messages.add_message(self.request, messages.SUCCESS, render_to_string('pullrequest/accepted_message.html', {'pr':pr}))
            return redirect(pr.destination.get_absolute_url())
        elif action == 'reject':
            pr.reject(self.request.user)
            messages.add_message(self.request, messages.INFO, render_to_string('pullrequest/rejected_message.html', {'pr':pr}))
            return redirect(pr.destination.get_absolute_url()+'#network')

class TransferOwnershipView(generic.UpdateView):
    model = EditorItem
    template_name = 'editoritem/transfer_ownership.html'
    form_class = editor.forms.EditorItemTransferOwnershipForm
    context_object_name = 'item'

    def dispatch(self, request, *args, **kwargs):
        ei = self.get_object()
        if request.user not in [ei.author, ei.project.owner]:
            raise PermissionDenied
        return super(TransferOwnershipView, self).dispatch(request, *args, **kwargs)

    def get_success_url(self):
        return self.get_object().get_absolute_url()

    def form_valid(self, form):
        messages.add_message(self.request, messages.SUCCESS, render_to_string('editoritem/ownership_transferred_message.html', {'to':form.cleaned_data.get('user_search'), 'item':self.get_object()}))
        return super(TransferOwnershipView, self).form_valid(form)<|MERGE_RESOLUTION|>--- conflicted
+++ resolved
@@ -222,12 +222,8 @@
 
         context['stamp_choices'] = editor.models.STAMP_STATUS_CHOICES
 
-<<<<<<< HEAD
-        context['preferred_locale'] = self.request.user.userprofile.language if not self.request.user.is_anonymous() else 'en-GB'
-=======
         context['preferred_locale'] = self.request.user.userprofile.language if not self.request.user.is_anonymous else 'en-GB'
         context['locale_files'] = [code for name, code in settings.GLOBAL_SETTINGS['NUMBAS_LOCALES']]
->>>>>>> 50daa527
 
         return context
 
