--- conflicted
+++ resolved
@@ -98,20 +98,6 @@
     
     def post(self, request, *args, **kwargs):
         request.JSON = json.loads(request.POST['json'])
-<<<<<<< HEAD
-#        print(json.loads(request.POST['json']))
-        exam = self.get_object()
-#        print(exam)
-        exam.content = request.JSON['content']
-        exam.save()
-        questions = request.JSON['questions']
-        exam.questions.clear() 
-        for i,q in enumerate(questions):
-            question = Question.objects.get(pk=q['id'])
-            exam_question = ExamQuestion(exam=exam, question=question, qn_order=i)
-            exam_question.save()
-        return HttpResponse('success')
-=======
         self.questions = request.JSON['questions']
         del request.JSON['questions']
         self.object = self.get_object()
@@ -133,7 +119,6 @@
             "traceback": traceback.format_exc(),}
         return HttpResponseServerError(json.dumps(status),
                                        content_type='application/json')
->>>>>>> c87af8e4
         
     def get_context_data(self, **kwargs):
         context = super(ExamUpdateView, self).get_context_data(**kwargs)
