{% extends "editor.html" %}
{% load sstatic %}
{% load verbatim %}
{% load json %}

{% block javascripts %}
    {{ block.super }}

	<!-- numbas -->
	<script src="{% sstatic 'js/numbas/R/R.js' %}" type="text/javascript"></script>
    <script src="{% sstatic 'js/numbas/R/en-gb.js' %}" type="text/javascript"></script>
	<script src="{% sstatic 'js/numbas/numbas.js' %}" type="text/javascript"></script>

	<!-- question editor -->
    <script src="{% sstatic 'js/question/edit.js' %}" type="text/javascript"></script>

    <script type="text/javascript">
        (function() {
            var Editor = window.Editor = {
			    questionJSON: {{question.as_json|safe}},
                editable: {{editable|json}},

                {% if editable %}
				public_access: {{question.public_access|json|safe}},
				access_rights: {{access_rights|json|safe}},
                {% endif %}

			    progresses: {{object.PROGRESS_CHOICES|json|safe}},

				numbasExtensions: {{extensions|json|safe}},

				numbasVersion: 'variables_as_objects',

    			previewURL: '{% url 'question_preview' object.pk object.slug %}',
                previewWindow: '{% now "U" %}',
                starred: {% if starred %}true{% else %}false{% endif %}
            };
        })();
    </script>
{% endblock javascripts %}

{% block stylesheets %}
	{{ block.super }}
	<link rel="stylesheet" type="text/css" href="{% sstatic 'css/question/edit.css' %}"/>
{% endblock stylesheets %}
	
{% block content %}
	{{block.super }}

    {% block property_templates %}{% endblock %}

	<div id="question" class="{% if not editable %}nonedit{% endif %}">
		<div class="row-fluid">
            <h1 id="name-header">
				<span data-bind="text: name">{{object.name}}</span> 
                {% if request.user.is_authenticated %}
                <button type="button" data-bind="css:{starred: starred}, attr: {title: starred() ? 'This question is starred. Click to unstar it.' : 'Star this question'}, click: toggleStar" class="star" ></button>
                {% endif %}
            </h1>
		</div>
		<div id="controls">
			<div class="row-fluid">
			{% block controls %}
			{% endblock controls %}
			</div>
			<ul class="controlbox" id="admin">
				<li>
					<a id="preview" data-bind="attr: {href: Editor.previewURL, target: Editor.previewWindow}" title="Run this question in a new window (Ctrl+B)">Test Run</a>
				</li>			
				{% if can_delete %}
				<li>
                    <a id="delete" data-bind="click: deleteQuestion" href="{% url 'question_delete' object.pk object.slug %}" title="Delete this question permanently">Delete
						<form action="{% url 'question_delete' object.pk object.slug %}" method="post">{% csrf_token %}
							<input type="submit" value="Submit" />
						</form>
					</a>
				</li>
				{% endif %}

				{% if user.is_authenticated %}
				<li>
				<a id="copy" href="{% url 'question_copy' object.pk object.slug %}" target="_blank" title="Create your own copy of this question">Make a Copy</a>
				</li>
				{% endif %}

				<li>
					<span id="download">
						Download: 
						<a href="{% url 'question_download' object.pk object.slug %}">standalone .zip</a>,
						<a href="{% url 'question_download' object.pk object.slug %}?scorm">SCORM package</a>,
						<a href="{% url 'question_source' object.pk object.slug %}">source</a>
					</span>
				</li>
			</ul>
			<div class="template-switch" data-bind="fadeVisible: isTemplate">
				<label>
					<input type="checkbox" data-bind="checked: useTemplate"/>
					This question is a template. 
					<span style="display:none" data-bind="visible: !useTemplate()">Tick the box to switch to the simplified editing mode.</span>
					<span style="display:none" data-bind="visible: useTemplate()">Untick the box to switch back to the complete editing mode.</span>
				</label>
			</div>
		</div>

<<<<<<< HEAD
		<div class="row-fluid">
			<ul class="nav nav-tabs" data-bind="foreach: mainTabs">
				<li data-bind="visible: visible, css: {active: $root.currentTab() == $data}">
					<a href="#" data-bind="click: $root.currentTab, text: title"></a>
				</li>
			</ul>
		</div>
=======
		<div style="display:none" data-bind="visible: true">
			<div class="row-fluid">
				<ul class="nav nav-tabs" data-bind="foreach: mainTabs">
					<li data-bind="css: {active: $root.currentTab() == $data}">
						<a href="#" data-bind="click: $root.currentTab, text: title"></a>
					</li>
				</ul>
			</div>
>>>>>>> 89faa824

			{% block editor %}
			{% endblock %}
		</div>
		<div class="page-loading" data-bind="visible: false">
			Loading...
		</div>
	</div>

{% endblock content %}<|MERGE_RESOLUTION|>--- conflicted
+++ resolved
@@ -102,24 +102,14 @@
 			</div>
 		</div>
 
-<<<<<<< HEAD
-		<div class="row-fluid">
-			<ul class="nav nav-tabs" data-bind="foreach: mainTabs">
-				<li data-bind="visible: visible, css: {active: $root.currentTab() == $data}">
-					<a href="#" data-bind="click: $root.currentTab, text: title"></a>
-				</li>
-			</ul>
-		</div>
-=======
 		<div style="display:none" data-bind="visible: true">
 			<div class="row-fluid">
 				<ul class="nav nav-tabs" data-bind="foreach: mainTabs">
-					<li data-bind="css: {active: $root.currentTab() == $data}">
+					<li data-bind="visible: visible, css: {active: $root.currentTab() == $data}">
 						<a href="#" data-bind="click: $root.currentTab, text: title"></a>
 					</li>
 				</ul>
 			</div>
->>>>>>> 89faa824
 
 			{% block editor %}
 			{% endblock %}
