--- conflicted
+++ resolved
@@ -1,10 +1,6 @@
 {% load editor_controls %}
-<<<<<<< HEAD
+{% load helplink %}
 <section class="tab-pane" data-bind="css: {active: ko.utils.unwrapObservable($parent.currentTab().id)=='marking-settings'}">
-=======
-{% load helplink %}
-<section class="tab-pane" data-bind="css: {active: ko.utils.unwrapObservable($parent.currentTab().id)=='marking'}">
->>>>>>> 1c8e41c0
     <form class="form-horizontal" data-bind="submit: Editor.noop">
         <div class="main-settings">
             <div data-bind="visible: $parent.steps().length">
