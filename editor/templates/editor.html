--- conflicted
+++ resolved
@@ -12,14 +12,6 @@
 
     <!-- HTML parser -->
     <script type="text/javascript" src="{% sstatic 'js/htmlparser.js' %}"></script>
-
-<<<<<<< HEAD
-=======
-    <!-- exam parser -->
-    <script type="text/javascript" src="{% sstatic 'js/examparser.js' %}"></script>
-
-    
->>>>>>> 2139c442
 {% endblock javascripts %}
 
 {% block stylesheets %}
@@ -28,4 +20,4 @@
     <link rel="stylesheet" type="text/css" href="{% sstatic 'css/writemaths.css' %}">
     <link rel="stylesheet" type="text/css" href="{% sstatic 'css/editor.css' %}">
 
-{% endblock stylesheets %}
+{% endblock stylesheets %}