<!DOCTYPE html>
<html>
	<head>
		<meta http-equiv="Content-Type" content="text/html; charset=utf-8" />
		<title>Numbas editor - Windows installation</title>
        <link rel="stylesheet" href="normalize.css"></link>
        <link rel="stylesheet" href="style.css"></link>
	</head>
	<body>
		<a class="index-link" href="index.html">&larr; Numbas installation instructions</a>

        <h1>Running a personal instance of the editor on Windows</h1>

		<p>
			These are outline instructions on setting up the Numbas editor on a PC running Windows, for personal use.
            For instances where multiple users need access to the editor, we recommend following the <a href="ubuntu.html">Ubuntu</a> installation instructions.
        </p>

        <section>
		<h2>Installation</h2>
		<ol>
            <li>Install Python 3 from <a href="http://python.org/download/">python.org/download</a>.</li>
            <li>
                <em>If you already have two versions of Python installed on your PC, the command <code>python</code> might run the wrong version. The easiest way of making sure you use the right one is to create a virtual environment. Here's how to do that:</em>
                <code class="shell">pip3 install virtualenv</code>
                <code class="shell">virtualenv -p python3 numbas_venv</code>
                <code class="shell">numbas_venv\Scripts\activate</code>
                You'll need to activate the virtual environment each time you want to use it.
            </li>
			<li>
<<<<<<< HEAD
            Either download the Numbas runtime tools <a href="https://github.com/numbas/Numbas/archive/master.zip">from github</a> and extract to a folder called <code>numbas_runtime</code>, or use <a href="https://git-scm.com/">git</a> to clone the repository:
=======
				You can either download static copies of the Numbas software, or get a version-tracked copy which is easier to update through git. If you're using git, you'll need to install <a href="https://git-scm.com/downloads">Git for Windows</a> first.
			</li>
			<li>
				Either download the Numbas runtime tools <a href="https://github.com/numbas/Numbas/archive/master.zip">from github</a> and extract to a folder called <code>numbas_runtime</code>, or git clone the repository:
>>>>>>> 0909da6b
				<code class="shell">git clone git://github.com/numbas/Numbas.git numbas_runtime</code>
			</li>
			<li>
			Either download the Numbas editor <a href="https://github.com/numbas/editor/archive/master.zip">from github</a> and extract to a folder called <code>numbas_editor</code>, or use git to clone the repository:
				<code class="shell">git clone git://github.com/numbas/editor.git numbas_editor</code>
			</li>
			<li>
				Install all the required Python modules:
                <code class="shell">pip3 install -r numbas_editor/requirements.txt</code>
                <code class="shell">pip3 install -r numbas_runtime/requirements.txt</code>
            </li>
            <li>
                <em>You may have some trouble installing <code>Pillow</code>. If so, try installing it using a wheel file:</em>
                <ul>
                    <li>Download <a href="https://pypi.python.org/packages/0a/b1/d5b77dc8d399072d7564a849b5cedd40bfabbcfe8981c1a0352033e7280e/Pillow-3.4.2-cp35-cp35m-win32.whl#md5=82e3c3e7caa0ff3bfdaba2e80e55e3d7">Pillow-3.4.2-cp35-cp35m-win32.whl</a> from the Python package index (on 64-bit systems, it's <a href="https://pypi.python.org/packages/13/97/893f8c74e829464f86110f8a0ddefd3886f03cc45af9799185294d7c45e3/Pillow-3.4.2-cp35-cp35m-win_amd64.whl#md5=d034bb805314429fa2afe8da7ecaa935">Pillow-3.4.2-cp35-cp35m-win_amd64.whl</a></li>
                    <li>
                        Run 
                        <code class="shell">pip3 install Pillow-3.4.2-cp35-cp35m-win32.whl</code>
                    </li>
                    <li>Once Pillow is successfully installed, try again to install the rest of the required modules.</li>
                </ul>
            </li>
        </ol>
        </section>

        <section>
		<h2>Configuration</h2>
        <ol>
            <li>
                Copy <code>numbas_editor/numbas/settings.py.dist</code> to <code>numbas_editor/numbas/settings.py</code>
                <ul>
                    <li>Change <code>MEDIA_ROOT</code> to <code>'media'</code></li>
                    <li>Change <code>STATIC_ROOT</code> to <code>'editor/static'</code></li>
                    <li>Change <code>NUMBAS_PATH</code> to <code>'../numbas_runtime'</code></li>
                    <li>Change <code>PREVIEW_PATH</code> to <code>'editor/static/previews'</code>, and create that directory.</li>
                    <li>Change <code>PREVIEW_URL</code> to <code>'/static/previews/'</code></li>
                    <li>Change <code>PYTHON_EXEC</code> to <code>'c:/python35/python'</code> (the exact location will depend on which version of python 3 you've installed. If it's 3.3 for example, it'll be <code>c:/python33/python</code>)</li>
                </ul>
            </li>

            <li>
                Copy <code>database.py.dist</code> to <code>database.py</code>
                <ul>
                    <li>Change <code>ENGINE</code> to <code>'django.db.backends.sqlite3'</code></li>
                    <li>Change <code>NAME</code> to <code>'database.sqlite'</code></li>
                </ul>
            </li>

            <li>
                Sync the database:
                <code class="shell">python manage.py migrate</code>
            </li>
            <li>Copy <code>editor/templates/index_message.html.dist</code> to <code>editor/templates/index_message.html</code>, and customise it to your liking.</li>
            <li>
                Create a superuser (you'll be asked for a username, email address and password - the email address isn't used).
                <code class="shell">python manage.py createsuperuser</code></li>
            </li>
            <li>
                Start the server
                <code class="shell">python manage.py runserver</code></li>
            </li>
            <li>Open <a href="http://localhost:8000">htttp://localhost:8000</a> in your web browser. You will be able to log in using the credentials you created earlier.</li>
        </ol>
        </section>

        <section>
        <h2>Ongoing maintenance</h2>

        <p>
            If you used git to clone the runtime and editor repositories, run the following commands to update your installation:
            <code class="shell">cd numbas_editor</code>
            <code class="shell">git pull origin master</code>
            <code class="shell">python manage.py migrate</code>
            <code class="shell">cd ../numbas_runtime</code>
            <code class="shell">git pull origin master</code>
        </p>

        <p>The admin site, where you can manually edit entries in the database, is at <a href="http://localhost:8000/admin">http://localhost:8000/admin</a>.</p>
        </section>

        <footer>
            <p><a href="http://www.numbas.org.uk">Numbas</a> is an open-source, web-based e-assessment system.</p>
        </footer>
    </body>
</html><|MERGE_RESOLUTION|>--- conflicted
+++ resolved
@@ -28,14 +28,10 @@
                 You'll need to activate the virtual environment each time you want to use it.
             </li>
 			<li>
-<<<<<<< HEAD
-            Either download the Numbas runtime tools <a href="https://github.com/numbas/Numbas/archive/master.zip">from github</a> and extract to a folder called <code>numbas_runtime</code>, or use <a href="https://git-scm.com/">git</a> to clone the repository:
-=======
 				You can either download static copies of the Numbas software, or get a version-tracked copy which is easier to update through git. If you're using git, you'll need to install <a href="https://git-scm.com/downloads">Git for Windows</a> first.
 			</li>
 			<li>
-				Either download the Numbas runtime tools <a href="https://github.com/numbas/Numbas/archive/master.zip">from github</a> and extract to a folder called <code>numbas_runtime</code>, or git clone the repository:
->>>>>>> 0909da6b
+				Either download the Numbas runtime tools <a href="https://github.com/numbas/Numbas/archive/master.zip">from github</a> and extract to a folder called <code>numbas_runtime</code>, or use git to clone the repository:
 				<code class="shell">git clone git://github.com/numbas/Numbas.git numbas_runtime</code>
 			</li>
 			<li>
